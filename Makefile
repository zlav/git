# The default target of this Makefile is...
all:

# Define MOZILLA_SHA1 environment variable when running make to make use of
# a bundled SHA1 routine coming from Mozilla. It is GPL'd and should be fast
# on non-x86 architectures (e.g. PowerPC), while the OpenSSL version (default
# choice) has very fast version optimized for i586.
#
# Define NO_OPENSSL environment variable if you do not have OpenSSL.
# This also implies MOZILLA_SHA1.
#
# Define NO_CURL if you do not have curl installed.  git-http-pull and
# git-http-push are not built, and you cannot use http:// and https://
# transports.
#
# Define CURLDIR=/foo/bar if your curl header and library files are in
# /foo/bar/include and /foo/bar/lib directories.
#
# Define NO_EXPAT if you do not have expat installed.  git-http-push is
# not built, and you cannot push using http:// and https:// transports.
#
# Define NO_D_INO_IN_DIRENT if you don't have d_ino in your struct dirent.
#
# Define NO_D_TYPE_IN_DIRENT if your platform defines DT_UNKNOWN but lacks
# d_type in struct dirent (latest Cygwin -- will be fixed soonish).
#
# Define NO_STRCASESTR if you don't have strcasestr.
#
# Define NO_SETENV if you don't have setenv in the C library.
#
# Define NO_SYMLINK_HEAD if you never want .git/HEAD to be a symbolic link.
# Enable it on Windows.  By default, symrefs are still used.
#
# Define PPC_SHA1 environment variable when running make to make use of
# a bundled SHA1 routine optimized for PowerPC.
#
# Define ARM_SHA1 environment variable when running make to make use of
# a bundled SHA1 routine optimized for ARM.
#
# Define NEEDS_SSL_WITH_CRYPTO if you need -lcrypto with -lssl (Darwin).
#
# Define NEEDS_LIBICONV if linking with libc is not enough (Darwin).
#
# Define NEEDS_SOCKET if linking with libc is not enough (SunOS,
# Patrick Mauritz).
#
# Define NO_MMAP if you want to avoid mmap.
#
# Define WITH_OWN_SUBPROCESS_PY if you want to use with python 2.3.
#
# Define NO_IPV6 if you lack IPv6 support and getaddrinfo().
#
# Define NO_SOCKADDR_STORAGE if your platform does not have struct
# sockaddr_storage.
#
# Define NO_ICONV if your libc does not properly support iconv.
#
# Define NO_ACCURATE_DIFF if your diff program at least sometimes misses
# a missing newline at the end of the file.
#
# Define NO_PYTHON if you want to loose all benefits of the recursive merge.
#
# Define COLLISION_CHECK below if you believe that SHA1's
# 1461501637330902918203684832716283019655932542976 hashes do not give you
# sufficient guarantee that no collisions between objects will ever happen.

# Define USE_NSEC below if you want git to care about sub-second file mtimes
# and ctimes. Note that you need recent glibc (at least 2.2.4) for this, and
# it will BREAK YOUR LOCAL DIFFS! show-diff and anything using it will likely
# randomly break unless your underlying filesystem supports those sub-second
# times (my ext3 doesn't).

# Define USE_STDEV below if you want git to care about the underlying device
# change being considered an inode change from the update-cache perspective.

GIT-VERSION-FILE: .FORCE-GIT-VERSION-FILE
	@$(SHELL_PATH) ./GIT-VERSION-GEN
-include GIT-VERSION-FILE

uname_S := $(shell sh -c 'uname -s 2>/dev/null || echo not')
uname_M := $(shell sh -c 'uname -m 2>/dev/null || echo not')
uname_O := $(shell sh -c 'uname -o 2>/dev/null || echo not')
uname_R := $(shell sh -c 'uname -r 2>/dev/null || echo not')
uname_P := $(shell sh -c 'uname -p 2>/dev/null || echo not')

# CFLAGS and LDFLAGS are for the users to override from the command line.

CFLAGS = -g -O2 -Wall
LDFLAGS =
ALL_CFLAGS = $(CFLAGS)
ALL_LDFLAGS = $(LDFLAGS)
STRIP ?= strip

prefix = $(HOME)
bindir = $(prefix)/bin
gitexecdir = $(bindir)
template_dir = $(prefix)/share/git-core/templates/
GIT_PYTHON_DIR = $(prefix)/share/git-core/python
# DESTDIR=

CC = gcc
AR = ar
TAR = tar
INSTALL = install
RPMBUILD = rpmbuild

# sparse is architecture-neutral, which means that we need to tell it
# explicitly what architecture to check for. Fix this up for yours..
SPARSE_FLAGS = -D__BIG_ENDIAN__ -D__powerpc__



### --- END CONFIGURATION SECTION ---

SCRIPT_SH = \
	git-bisect.sh git-branch.sh git-checkout.sh \
	git-cherry.sh git-clean.sh git-clone.sh git-commit.sh \
	git-fetch.sh \
	git-format-patch.sh git-ls-remote.sh \
	git-merge-one-file.sh git-parse-remote.sh \
	git-prune.sh git-pull.sh git-rebase.sh \
	git-repack.sh git-request-pull.sh git-reset.sh \
	git-resolve.sh git-revert.sh git-rm.sh git-sh-setup.sh \
	git-tag.sh git-verify-tag.sh \
	git-applymbox.sh git-applypatch.sh git-am.sh \
	git-merge.sh git-merge-stupid.sh git-merge-octopus.sh \
	git-merge-resolve.sh git-merge-ours.sh \
	git-lost-found.sh

SCRIPT_PERL = \
	git-archimport.perl git-cvsimport.perl git-relink.perl \
	git-shortlog.perl git-fmt-merge-msg.perl git-rerere.perl \
	git-annotate.perl git-cvsserver.perl \
	git-svnimport.perl git-mv.perl git-cvsexportcommit.perl \
	git-send-email.perl

SCRIPT_PYTHON = \
	git-merge-recursive.py

SCRIPTS = $(patsubst %.sh,%,$(SCRIPT_SH)) \
	  $(patsubst %.perl,%,$(SCRIPT_PERL)) \
	  $(patsubst %.py,%,$(SCRIPT_PYTHON)) \
	  git-cherry-pick git-status

# The ones that do not have to link with lcrypto, lz nor xdiff.
SIMPLE_PROGRAMS = \
	git-get-tar-commit-id$X git-mailsplit$X \
	git-stripspace$X git-daemon$X

# ... and all the rest that could be moved out of bindir to gitexecdir
PROGRAMS = \
	git-apply$X git-cat-file$X \
	git-checkout-index$X git-clone-pack$X git-commit-tree$X \
	git-convert-objects$X git-diff-files$X \
	git-diff-index$X git-diff-stages$X \
	git-diff-tree$X git-fetch-pack$X git-fsck-objects$X \
	git-hash-object$X git-index-pack$X git-init-db$X git-local-fetch$X \
	git-ls-files$X git-ls-tree$X git-mailinfo$X git-merge-base$X \
	git-merge-index$X git-mktag$X git-mktree$X git-pack-objects$X git-patch-id$X \
	git-peek-remote$X git-prune-packed$X git-read-tree$X \
	git-receive-pack$X git-rev-parse$X \
	git-send-pack$X git-show-branch$X git-shell$X \
	git-show-index$X git-ssh-fetch$X \
	git-ssh-upload$X git-tar-tree$X git-unpack-file$X \
	git-unpack-objects$X git-update-index$X git-update-server-info$X \
	git-upload-pack$X git-verify-pack$X git-write-tree$X \
	git-update-ref$X git-symbolic-ref$X \
	git-name-rev$X git-pack-redundant$X git-repo-config$X git-var$X \
	git-describe$X git-merge-tree$X git-blame$X git-imap-send$X

BUILT_INS = git-log$X git-whatchanged$X git-show$X \
	git-count-objects$X git-diff$X git-push$X \
<<<<<<< HEAD
	git-grep$X git-add$X
=======
	git-grep$X git-rev-list$X git-check-ref-format$X
>>>>>>> 52db0495

# what 'all' will build and 'install' will install, in gitexecdir
ALL_PROGRAMS = $(PROGRAMS) $(SIMPLE_PROGRAMS) $(SCRIPTS)

# Backward compatibility -- to be removed after 1.0
PROGRAMS += git-ssh-pull$X git-ssh-push$X

# Set paths to tools early so that they can be used for version tests.
ifndef SHELL_PATH
	SHELL_PATH = /bin/sh
endif
ifndef PERL_PATH
	PERL_PATH = /usr/bin/perl
endif
ifndef PYTHON_PATH
	PYTHON_PATH = /usr/bin/python
endif

PYMODULES = \
	gitMergeCommon.py

LIB_FILE=libgit.a
XDIFF_LIB=xdiff/lib.a

LIB_H = \
	blob.h cache.h commit.h csum-file.h delta.h \
	diff.h object.h pack.h pkt-line.h quote.h refs.h \
	run-command.h strbuf.h tag.h tree.h git-compat-util.h revision.h \
	tree-walk.h log-tree.h dir.h

DIFF_OBJS = \
	diff.o diff-lib.o diffcore-break.o diffcore-order.o \
	diffcore-pickaxe.o diffcore-rename.o tree-diff.o combine-diff.o \
	diffcore-delta.o log-tree.o

LIB_OBJS = \
	blob.o commit.o connect.o csum-file.o cache-tree.o base85.o \
	date.o diff-delta.o entry.o exec_cmd.o ident.o index.o \
	object.o pack-check.o patch-delta.o path.o pkt-line.o \
	quote.o read-cache.o refs.o run-command.o dir.o \
	server-info.o setup.o sha1_file.o sha1_name.o strbuf.o \
	tag.o tree.o usage.o config.o environment.o ctype.o copy.o \
	fetch-clone.o revision.o pager.o tree-walk.o xdiff-interface.o \
	$(DIFF_OBJS)

BUILTIN_OBJS = \
	builtin-log.o builtin-help.o builtin-count.o builtin-diff.o builtin-push.o \
<<<<<<< HEAD
	builtin-grep.o builtin-add.o
=======
	builtin-grep.o builtin-rev-list.o builtin-check-ref-format.o
>>>>>>> 52db0495

GITLIBS = $(LIB_FILE) $(XDIFF_LIB)
LIBS = $(GITLIBS) -lz

#
# Platform specific tweaks
#

# We choose to avoid "if .. else if .. else .. endif endif"
# because maintaining the nesting to match is a pain.  If
# we had "elif" things would have been much nicer...

ifeq ($(uname_S),Darwin)
	NEEDS_SSL_WITH_CRYPTO = YesPlease
	NEEDS_LIBICONV = YesPlease
	## fink
	ifeq ($(shell test -d /sw/lib && echo y),y)
		ALL_CFLAGS += -I/sw/include
		ALL_LDFLAGS += -L/sw/lib
	endif
	## darwinports
	ifeq ($(shell test -d /opt/local/lib && echo y),y)
		ALL_CFLAGS += -I/opt/local/include
		ALL_LDFLAGS += -L/opt/local/lib
	endif
endif
ifeq ($(uname_S),SunOS)
	NEEDS_SOCKET = YesPlease
	NEEDS_NSL = YesPlease
	SHELL_PATH = /bin/bash
	NO_STRCASESTR = YesPlease
	ifeq ($(uname_R),5.8)
		NEEDS_LIBICONV = YesPlease
		NO_UNSETENV = YesPlease
		NO_SETENV = YesPlease
	endif
	ifeq ($(uname_R),5.9)
		NO_UNSETENV = YesPlease
		NO_SETENV = YesPlease
	endif
	INSTALL = ginstall
	TAR = gtar
	ALL_CFLAGS += -D__EXTENSIONS__
endif
ifeq ($(uname_O),Cygwin)
	NO_D_TYPE_IN_DIRENT = YesPlease
	NO_D_INO_IN_DIRENT = YesPlease
	NO_STRCASESTR = YesPlease
	NO_SYMLINK_HEAD = YesPlease
	NEEDS_LIBICONV = YesPlease
	# There are conflicting reports about this.
	# On some boxes NO_MMAP is needed, and not so elsewhere.
	# Try uncommenting this if you see things break -- YMMV.
	# NO_MMAP = YesPlease
	NO_IPV6 = YesPlease
	X = .exe
endif
ifeq ($(uname_S),FreeBSD)
	NEEDS_LIBICONV = YesPlease
	ALL_CFLAGS += -I/usr/local/include
	ALL_LDFLAGS += -L/usr/local/lib
endif
ifeq ($(uname_S),OpenBSD)
	NO_STRCASESTR = YesPlease
	NEEDS_LIBICONV = YesPlease
	ALL_CFLAGS += -I/usr/local/include
	ALL_LDFLAGS += -L/usr/local/lib
endif
ifeq ($(uname_S),NetBSD)
	ifeq ($(shell expr "$(uname_R)" : '[01]\.'),2)
		NEEDS_LIBICONV = YesPlease
	endif
	ALL_CFLAGS += -I/usr/pkg/include
	ALL_LDFLAGS += -L/usr/pkg/lib -Wl,-rpath,/usr/pkg/lib
endif
ifeq ($(uname_S),AIX)
	NO_STRCASESTR=YesPlease
	NEEDS_LIBICONV=YesPlease
endif
ifeq ($(uname_S),IRIX64)
	NO_IPV6=YesPlease
	NO_SETENV=YesPlease
	NO_STRCASESTR=YesPlease
	NO_SOCKADDR_STORAGE=YesPlease
	SHELL_PATH=/usr/gnu/bin/bash
	ALL_CFLAGS += -DPATH_MAX=1024
	# for now, build 32-bit version
	ALL_LDFLAGS += -L/usr/lib32
endif
ifneq (,$(findstring arm,$(uname_M)))
	ARM_SHA1 = YesPlease
endif

-include config.mak

ifdef WITH_OWN_SUBPROCESS_PY
	PYMODULES += compat/subprocess.py
else
	ifeq ($(NO_PYTHON),)
		ifneq ($(shell $(PYTHON_PATH) -c 'import subprocess;print"OK"' 2>/dev/null),OK)
			PYMODULES += compat/subprocess.py
		endif
	endif
endif

ifndef NO_CURL
	ifdef CURLDIR
		# This is still problematic -- gcc does not always want -R.
		ALL_CFLAGS += -I$(CURLDIR)/include
		CURL_LIBCURL = -L$(CURLDIR)/lib -R$(CURLDIR)/lib -lcurl
	else
		CURL_LIBCURL = -lcurl
	endif
	PROGRAMS += git-http-fetch$X
	curl_check := $(shell (echo 070908; curl-config --vernum) | sort -r | sed -ne 2p)
	ifeq "$(curl_check)" "070908"
		ifndef NO_EXPAT
			PROGRAMS += git-http-push$X
		endif
	endif
	ifndef NO_EXPAT
		EXPAT_LIBEXPAT = -lexpat
	endif
endif

ifndef NO_OPENSSL
	OPENSSL_LIBSSL = -lssl
	ifdef OPENSSLDIR
		# Again this may be problematic -- gcc does not always want -R.
		ALL_CFLAGS += -I$(OPENSSLDIR)/include
		OPENSSL_LINK = -L$(OPENSSLDIR)/lib -R$(OPENSSLDIR)/lib
	else
		OPENSSL_LINK =
	endif
else
	ALL_CFLAGS += -DNO_OPENSSL
	MOZILLA_SHA1 = 1
	OPENSSL_LIBSSL =
endif
ifdef NEEDS_SSL_WITH_CRYPTO
	LIB_4_CRYPTO = $(OPENSSL_LINK) -lcrypto -lssl
else
	LIB_4_CRYPTO = $(OPENSSL_LINK) -lcrypto
endif
ifdef NEEDS_LIBICONV
	ifdef ICONVDIR
		# Again this may be problematic -- gcc does not always want -R.
		ALL_CFLAGS += -I$(ICONVDIR)/include
		ICONV_LINK = -L$(ICONVDIR)/lib -R$(ICONVDIR)/lib
	else
		ICONV_LINK =
	endif
	LIB_4_ICONV = $(ICONV_LINK) -liconv
else
	LIB_4_ICONV =
endif
ifdef NEEDS_SOCKET
	LIBS += -lsocket
	SIMPLE_LIB += -lsocket
endif
ifdef NEEDS_NSL
	LIBS += -lnsl
	SIMPLE_LIB += -lnsl
endif
ifdef NO_D_TYPE_IN_DIRENT
	ALL_CFLAGS += -DNO_D_TYPE_IN_DIRENT
endif
ifdef NO_D_INO_IN_DIRENT
	ALL_CFLAGS += -DNO_D_INO_IN_DIRENT
endif
ifdef NO_SYMLINK_HEAD
	ALL_CFLAGS += -DNO_SYMLINK_HEAD
endif
ifdef NO_STRCASESTR
	COMPAT_CFLAGS += -DNO_STRCASESTR
	COMPAT_OBJS += compat/strcasestr.o
endif
ifdef NO_SETENV
	COMPAT_CFLAGS += -DNO_SETENV
	COMPAT_OBJS += compat/setenv.o
endif
ifdef NO_SETENV
	COMPAT_CFLAGS += -DNO_UNSETENV
	COMPAT_OBJS += compat/unsetenv.o
endif
ifdef NO_MMAP
	COMPAT_CFLAGS += -DNO_MMAP
	COMPAT_OBJS += compat/mmap.o
endif
ifdef NO_IPV6
	ALL_CFLAGS += -DNO_IPV6
endif
ifdef NO_SOCKADDR_STORAGE
ifdef NO_IPV6
	ALL_CFLAGS += -Dsockaddr_storage=sockaddr_in
else
	ALL_CFLAGS += -Dsockaddr_storage=sockaddr_in6
endif
endif

ifdef NO_ICONV
	ALL_CFLAGS += -DNO_ICONV
endif

ifdef PPC_SHA1
	SHA1_HEADER = "ppc/sha1.h"
	LIB_OBJS += ppc/sha1.o ppc/sha1ppc.o
else
ifdef ARM_SHA1
	SHA1_HEADER = "arm/sha1.h"
	LIB_OBJS += arm/sha1.o arm/sha1_arm.o
else
ifdef MOZILLA_SHA1
	SHA1_HEADER = "mozilla-sha1/sha1.h"
	LIB_OBJS += mozilla-sha1/sha1.o
else
	SHA1_HEADER = <openssl/sha.h>
	LIBS += $(LIB_4_CRYPTO)
endif
endif
endif
ifdef NO_ACCURATE_DIFF
	ALL_CFLAGS += -DNO_ACCURATE_DIFF
endif

# Shell quote (do not use $(call) to accomodate ancient setups);

SHA1_HEADER_SQ = $(subst ','\'',$(SHA1_HEADER))

DESTDIR_SQ = $(subst ','\'',$(DESTDIR))
bindir_SQ = $(subst ','\'',$(bindir))
gitexecdir_SQ = $(subst ','\'',$(gitexecdir))
template_dir_SQ = $(subst ','\'',$(template_dir))

SHELL_PATH_SQ = $(subst ','\'',$(SHELL_PATH))
PERL_PATH_SQ = $(subst ','\'',$(PERL_PATH))
PYTHON_PATH_SQ = $(subst ','\'',$(PYTHON_PATH))
GIT_PYTHON_DIR_SQ = $(subst ','\'',$(GIT_PYTHON_DIR))

ALL_CFLAGS += -DSHA1_HEADER='$(SHA1_HEADER_SQ)' $(COMPAT_CFLAGS)
LIB_OBJS += $(COMPAT_OBJS)
export prefix TAR INSTALL DESTDIR SHELL_PATH template_dir
### Build rules

all: $(ALL_PROGRAMS) $(BUILT_INS) git$X gitk

all:
	$(MAKE) -C templates

strip: $(PROGRAMS) git$X
	$(STRIP) $(STRIP_OPTS) $(PROGRAMS) git$X

git$X: git.c common-cmds.h $(BUILTIN_OBJS) $(GITLIBS)
	$(CC) -DGIT_VERSION='"$(GIT_VERSION)"' \
		$(ALL_CFLAGS) -o $@ $(filter %.c,$^) \
		$(BUILTIN_OBJS) $(ALL_LDFLAGS) $(LIBS)

builtin-help.o: common-cmds.h

$(BUILT_INS): git$X
	rm -f $@ && ln git$X $@

common-cmds.h: Documentation/git-*.txt
	./generate-cmdlist.sh > $@

$(patsubst %.sh,%,$(SCRIPT_SH)) : % : %.sh
	rm -f $@
	sed -e '1s|#!.*/sh|#!$(SHELL_PATH_SQ)|' \
	    -e 's/@@GIT_VERSION@@/$(GIT_VERSION)/g' \
	    -e 's/@@NO_CURL@@/$(NO_CURL)/g' \
	    -e 's/@@NO_PYTHON@@/$(NO_PYTHON)/g' \
	    $@.sh >$@
	chmod +x $@

$(patsubst %.perl,%,$(SCRIPT_PERL)) : % : %.perl
	rm -f $@
	sed -e '1s|#!.*perl|#!$(PERL_PATH_SQ)|' \
	    -e 's/@@GIT_VERSION@@/$(GIT_VERSION)/g' \
	    $@.perl >$@
	chmod +x $@

$(patsubst %.py,%,$(SCRIPT_PYTHON)) : % : %.py
	rm -f $@
	sed -e '1s|#!.*python|#!$(PYTHON_PATH_SQ)|' \
	    -e 's|@@GIT_PYTHON_PATH@@|$(GIT_PYTHON_DIR_SQ)|g' \
	    -e 's/@@GIT_VERSION@@/$(GIT_VERSION)/g' \
	    $@.py >$@
	chmod +x $@

git-cherry-pick: git-revert
	cp $< $@

git-status: git-commit
	cp $< $@

# These can record GIT_VERSION
git$X git.spec \
	$(patsubst %.sh,%,$(SCRIPT_SH)) \
	$(patsubst %.perl,%,$(SCRIPT_PERL)) \
	$(patsubst %.py,%,$(SCRIPT_PYTHON)) \
	: GIT-VERSION-FILE

%.o: %.c
	$(CC) -o $*.o -c $(ALL_CFLAGS) $<
%.o: %.S
	$(CC) -o $*.o -c $(ALL_CFLAGS) $<

exec_cmd.o: exec_cmd.c
	$(CC) -o $*.o -c $(ALL_CFLAGS) '-DGIT_EXEC_PATH="$(gitexecdir_SQ)"' $<

http.o: http.c
	$(CC) -o $*.o -c $(ALL_CFLAGS) -DGIT_USER_AGENT='"git/$(GIT_VERSION)"' $<

ifdef NO_EXPAT
http-fetch.o: http-fetch.c
	$(CC) -o $*.o -c $(ALL_CFLAGS) -DNO_EXPAT $<
endif

git-%$X: %.o $(GITLIBS)
	$(CC) $(ALL_CFLAGS) -o $@ $(ALL_LDFLAGS) $(filter %.o,$^) $(LIBS)

$(SIMPLE_PROGRAMS) : $(LIB_FILE)
$(SIMPLE_PROGRAMS) : git-%$X : %.o
	$(CC) $(ALL_CFLAGS) -o $@ $(ALL_LDFLAGS) $(filter %.o,$^) \
		$(LIB_FILE) $(SIMPLE_LIB)

git-mailinfo$X: mailinfo.o $(LIB_FILE)
	$(CC) $(ALL_CFLAGS) -o $@ $(ALL_LDFLAGS) $(filter %.o,$^) \
		$(LIB_FILE) $(SIMPLE_LIB) $(LIB_4_ICONV)

git-local-fetch$X: fetch.o
git-ssh-fetch$X: rsh.o fetch.o
git-ssh-upload$X: rsh.o
git-ssh-pull$X: rsh.o fetch.o
git-ssh-push$X: rsh.o

git-imap-send$X: imap-send.o $(LIB_FILE)

git-http-fetch$X: fetch.o http.o http-fetch.o $(LIB_FILE)
	$(CC) $(ALL_CFLAGS) -o $@ $(ALL_LDFLAGS) $(filter %.o,$^) \
		$(LIBS) $(CURL_LIBCURL) $(EXPAT_LIBEXPAT)

git-http-push$X: revision.o http.o http-push.o $(LIB_FILE)
	$(CC) $(ALL_CFLAGS) -o $@ $(ALL_LDFLAGS) $(filter %.o,$^) \
		$(LIBS) $(CURL_LIBCURL) $(EXPAT_LIBEXPAT)

init-db.o: init-db.c
	$(CC) -c $(ALL_CFLAGS) \
		-DDEFAULT_GIT_TEMPLATE_DIR='"$(template_dir_SQ)"' $*.c

$(LIB_OBJS) $(BUILTIN_OBJS): $(LIB_H)
$(patsubst git-%$X,%.o,$(PROGRAMS)): $(GITLIBS)
$(DIFF_OBJS): diffcore.h

$(LIB_FILE): $(LIB_OBJS)
	rm -f $@ && $(AR) rcs $@ $(LIB_OBJS)

XDIFF_OBJS=xdiff/xdiffi.o xdiff/xprepare.o xdiff/xutils.o xdiff/xemit.o

$(XDIFF_LIB): $(XDIFF_OBJS)
	rm -f $@ && $(AR) rcs $@ $(XDIFF_OBJS)


doc:
	$(MAKE) -C Documentation all

TAGS:
	rm -f TAGS
	find . -name '*.[hcS]' -print | xargs etags -a

tags:
	rm -f tags
	find . -name '*.[hcS]' -print | xargs ctags -a

### Testing rules

# GNU make supports exporting all variables by "export" without parameters.
# However, the environment gets quite big, and some programs have problems
# with that.

export NO_PYTHON

test: all
	$(MAKE) -C t/ all

test-date$X: test-date.c date.o ctype.o
	$(CC) $(ALL_CFLAGS) -o $@ $(ALL_LDFLAGS) test-date.c date.o ctype.o

test-delta$X: test-delta.c diff-delta.o patch-delta.o
	$(CC) $(ALL_CFLAGS) -o $@ $(ALL_LDFLAGS) $^

test-dump-cache-tree$X: dump-cache-tree.o $(GITLIBS)
	$(CC) $(ALL_CFLAGS) -o $@ $(ALL_LDFLAGS) $(filter %.o,$^) $(LIBS)

check:
	for i in *.c; do sparse $(ALL_CFLAGS) $(SPARSE_FLAGS) $$i || exit; done



### Installation rules

install: all
	$(INSTALL) -d -m755 '$(DESTDIR_SQ)$(bindir_SQ)'
	$(INSTALL) -d -m755 '$(DESTDIR_SQ)$(gitexecdir_SQ)'
	$(INSTALL) $(ALL_PROGRAMS) '$(DESTDIR_SQ)$(gitexecdir_SQ)'
	$(INSTALL) git$X gitk '$(DESTDIR_SQ)$(bindir_SQ)'
	$(MAKE) -C templates install
	$(INSTALL) -d -m755 '$(DESTDIR_SQ)$(GIT_PYTHON_DIR_SQ)'
	$(INSTALL) $(PYMODULES) '$(DESTDIR_SQ)$(GIT_PYTHON_DIR_SQ)'
	$(foreach p,$(BUILT_INS), rm -f '$(DESTDIR_SQ)$(bindir_SQ)/$p' && ln '$(DESTDIR_SQ)$(bindir_SQ)/git$X' '$(DESTDIR_SQ)$(bindir_SQ)/$p' ;)

install-doc:
	$(MAKE) -C Documentation install




### Maintainer's dist rules

git.spec: git.spec.in
	sed -e 's/@@VERSION@@/$(GIT_VERSION)/g' < $< > $@

GIT_TARNAME=git-$(GIT_VERSION)
dist: git.spec git-tar-tree
	./git-tar-tree HEAD $(GIT_TARNAME) > $(GIT_TARNAME).tar
	@mkdir -p $(GIT_TARNAME)
	@cp git.spec $(GIT_TARNAME)
	@echo $(GIT_VERSION) > $(GIT_TARNAME)/version
	$(TAR) rf $(GIT_TARNAME).tar \
		$(GIT_TARNAME)/git.spec $(GIT_TARNAME)/version
	@rm -rf $(GIT_TARNAME)
	gzip -f -9 $(GIT_TARNAME).tar

rpm: dist
	$(RPMBUILD) -ta $(GIT_TARNAME).tar.gz

htmldocs = git-htmldocs-$(GIT_VERSION)
manpages = git-manpages-$(GIT_VERSION)
dist-doc:
	rm -fr .doc-tmp-dir
	mkdir .doc-tmp-dir
	$(MAKE) -C Documentation WEBDOC_DEST=../.doc-tmp-dir install-webdoc
	cd .doc-tmp-dir && $(TAR) cf ../$(htmldocs).tar .
	gzip -n -9 -f $(htmldocs).tar
	:
	rm -fr .doc-tmp-dir
	mkdir .doc-tmp-dir .doc-tmp-dir/man1 .doc-tmp-dir/man7
	$(MAKE) -C Documentation DESTDIR=. \
		man1=../.doc-tmp-dir/man1 \
		man7=../.doc-tmp-dir/man7 \
		install
	cd .doc-tmp-dir && $(TAR) cf ../$(manpages).tar .
	gzip -n -9 -f $(manpages).tar
	rm -fr .doc-tmp-dir

### Cleaning rules

clean:
	rm -f *.o mozilla-sha1/*.o arm/*.o ppc/*.o compat/*.o xdiff/*.o \
		$(LIB_FILE) $(XDIFF_LIB)
	rm -f $(ALL_PROGRAMS) $(BUILT_INS) git$X
	rm -f *.spec *.pyc *.pyo */*.pyc */*.pyo common-cmds.h TAGS tags
	rm -rf $(GIT_TARNAME) .doc-tmp-dir
	rm -f $(GIT_TARNAME).tar.gz git-core_$(GIT_VERSION)-*.tar.gz
	rm -f $(htmldocs).tar $(manpages).tar
	$(MAKE) -C Documentation/ clean
	$(MAKE) -C templates clean
	$(MAKE) -C t/ clean
	rm -f GIT-VERSION-FILE

.PHONY: all install clean strip
.PHONY: .FORCE-GIT-VERSION-FILE TAGS tags

### Check documentation
#
check-docs::
	@for v in $(ALL_PROGRAMS) $(BUILT_INS) git$X gitk; \
	do \
		case "$$v" in \
		git-merge-octopus | git-merge-ours | git-merge-recursive | \
		git-merge-resolve | git-merge-stupid | \
		git-ssh-pull | git-ssh-push ) continue ;; \
		esac ; \
		test -f "Documentation/$$v.txt" || \
		echo "no doc: $$v"; \
		grep -q "^gitlink:$$v\[[0-9]\]::" Documentation/git.txt || \
		case "$$v" in \
		git) ;; \
		*) echo "no link: $$v";; \
		esac ; \
	done | sort
<|MERGE_RESOLUTION|>--- conflicted
+++ resolved
@@ -170,11 +170,7 @@
 
 BUILT_INS = git-log$X git-whatchanged$X git-show$X \
 	git-count-objects$X git-diff$X git-push$X \
-<<<<<<< HEAD
-	git-grep$X git-add$X
-=======
-	git-grep$X git-rev-list$X git-check-ref-format$X
->>>>>>> 52db0495
+	git-grep$X git-add$X git-rev-list$X git-check-ref-format$X
 
 # what 'all' will build and 'install' will install, in gitexecdir
 ALL_PROGRAMS = $(PROGRAMS) $(SIMPLE_PROGRAMS) $(SCRIPTS)
@@ -222,11 +218,7 @@
 
 BUILTIN_OBJS = \
 	builtin-log.o builtin-help.o builtin-count.o builtin-diff.o builtin-push.o \
-<<<<<<< HEAD
-	builtin-grep.o builtin-add.o
-=======
-	builtin-grep.o builtin-rev-list.o builtin-check-ref-format.o
->>>>>>> 52db0495
+	builtin-grep.o builtin-add.o builtin-rev-list.o builtin-check-ref-format.o
 
 GITLIBS = $(LIB_FILE) $(XDIFF_LIB)
 LIBS = $(GITLIBS) -lz
