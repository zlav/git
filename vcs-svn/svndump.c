/*
 * Parse and rearrange a svnadmin dump.
 * Create the dump with:
 * svnadmin dump --incremental -r<startrev>:<endrev> <repository> >outfile
 *
 * Licensed under a two-clause BSD-style license.
 * See LICENSE for details.
 */

#include "cache.h"
#include "repo_tree.h"
#include "fast_export.h"
#include "line_buffer.h"
#include "strbuf.h"
#include "svndump.h"

/*
 * Compare start of string to literal of equal length;
 * must be guarded by length test.
 */
#define constcmp(s, ref) memcmp(s, ref, sizeof(ref) - 1)

#define REPORT_FILENO 3

#define NODEACT_REPLACE 4
#define NODEACT_DELETE 3
#define NODEACT_ADD 2
#define NODEACT_CHANGE 1
#define NODEACT_UNKNOWN 0

/* States: */
#define DUMP_CTX 0	/* dump metadata */
#define REV_CTX  1	/* revision metadata */
#define NODE_CTX 2	/* node metadata */
#define INTERNODE_CTX 3	/* between nodes */

#define DATE_RFC2822_LEN 31

static struct line_buffer input = LINE_BUFFER_INIT;

static struct {
<<<<<<< HEAD
	uint32_t action, propLength, srcRev, type;
	off_t text_length;
=======
	uint32_t action, srcRev, type;
	off_t prop_length, text_length;
>>>>>>> e32b79cb
	struct strbuf src, dst;
	uint32_t text_delta, prop_delta;
} node_ctx;

static struct {
	uint32_t revision;
	unsigned long timestamp;
	struct strbuf log, author;
} rev_ctx;

static struct {
	uint32_t version;
	struct strbuf uuid, url;
} dump_ctx;

static void reset_node_ctx(char *fname)
{
	node_ctx.type = 0;
	node_ctx.action = NODEACT_UNKNOWN;
<<<<<<< HEAD
	node_ctx.propLength = LENGTH_UNKNOWN;
=======
	node_ctx.prop_length = -1;
>>>>>>> e32b79cb
	node_ctx.text_length = -1;
	strbuf_reset(&node_ctx.src);
	node_ctx.srcRev = 0;
	strbuf_reset(&node_ctx.dst);
	if (fname)
		strbuf_addstr(&node_ctx.dst, fname);
	node_ctx.text_delta = 0;
	node_ctx.prop_delta = 0;
}

static void reset_rev_ctx(uint32_t revision)
{
	rev_ctx.revision = revision;
	rev_ctx.timestamp = 0;
	strbuf_reset(&rev_ctx.log);
	strbuf_reset(&rev_ctx.author);
}

static void reset_dump_ctx(const char *url)
{
	strbuf_reset(&dump_ctx.url);
	if (url)
		strbuf_addstr(&dump_ctx.url, url);
	dump_ctx.version = 1;
	strbuf_reset(&dump_ctx.uuid);
}

static void handle_property(const struct strbuf *key_buf,
				struct strbuf *val,
				uint32_t *type_set)
{
	const char *key = key_buf->buf;
	size_t keylen = key_buf->len;

	switch (keylen + 1) {
	case sizeof("svn:log"):
		if (constcmp(key, "svn:log"))
			break;
		if (!val)
			die("invalid dump: unsets svn:log");
		strbuf_swap(&rev_ctx.log, val);
		break;
	case sizeof("svn:author"):
		if (constcmp(key, "svn:author"))
			break;
		if (!val)
			strbuf_reset(&rev_ctx.author);
		else
			strbuf_swap(&rev_ctx.author, val);
		break;
	case sizeof("svn:date"):
		if (constcmp(key, "svn:date"))
			break;
		if (!val)
			die("invalid dump: unsets svn:date");
		if (parse_date_basic(val->buf, &rev_ctx.timestamp, NULL))
			warning("invalid timestamp: %s", val->buf);
		break;
	case sizeof("svn:executable"):
	case sizeof("svn:special"):
		if (keylen == strlen("svn:executable") &&
		    constcmp(key, "svn:executable"))
			break;
		if (keylen == strlen("svn:special") &&
		    constcmp(key, "svn:special"))
			break;
		if (*type_set) {
			if (!val)
				return;
			die("invalid dump: sets type twice");
		}
		if (!val) {
			node_ctx.type = REPO_MODE_BLB;
			return;
		}
		*type_set = 1;
		node_ctx.type = keylen == strlen("svn:executable") ?
				REPO_MODE_EXE :
				REPO_MODE_LNK;
	}
}

static void die_short_read(void)
{
	if (buffer_ferror(&input))
		die_errno("error reading dump file");
	die("invalid dump: unexpected end of file");
}

static void read_props(void)
{
	static struct strbuf key = STRBUF_INIT;
	static struct strbuf val = STRBUF_INIT;
	const char *t;
	/*
	 * NEEDSWORK: to support simple mode changes like
	 *	K 11
	 *	svn:special
	 *	V 1
	 *	*
	 *	D 14
	 *	svn:executable
	 * we keep track of whether a mode has been set and reset to
	 * plain file only if not.  We should be keeping track of the
	 * symlink and executable bits separately instead.
	 */
	uint32_t type_set = 0;
	while ((t = buffer_read_line(&input)) && strcmp(t, "PROPS-END")) {
		uint32_t len;
		const char type = t[0];
		int ch;

		if (!type || t[1] != ' ')
			die("invalid property line: %s", t);
		len = atoi(&t[2]);
		strbuf_reset(&val);
		buffer_read_binary(&input, &val, len);
		if (val.len < len)
			die_short_read();

		/* Discard trailing newline. */
		ch = buffer_read_char(&input);
		if (ch == EOF)
			die_short_read();
		if (ch != '\n')
			die("invalid dump: expected newline after %s", val.buf);

		switch (type) {
		case 'K':
			strbuf_swap(&key, &val);
			continue;
		case 'D':
			handle_property(&val, NULL, &type_set);
			continue;
		case 'V':
			handle_property(&key, &val, &type_set);
			strbuf_reset(&key);
			continue;
		default:
			die("invalid property line: %s", t);
		}
	}
}

static void handle_node(void)
{
	const uint32_t type = node_ctx.type;
<<<<<<< HEAD
	const int have_props = node_ctx.propLength != LENGTH_UNKNOWN;
=======
	const int have_props = node_ctx.prop_length != -1;
>>>>>>> e32b79cb
	const int have_text = node_ctx.text_length != -1;
	/*
	 * Old text for this node:
	 *  NULL	- directory or bug
	 *  empty_blob	- empty
	 *  "<dataref>"	- data retrievable from fast-import
	 */
	static const char *const empty_blob = "::empty::";
	const char *old_data = NULL;
	uint32_t old_mode = REPO_MODE_BLB;

	if (node_ctx.action == NODEACT_DELETE) {
		if (have_text || have_props || node_ctx.srcRev)
			die("invalid dump: deletion node has "
				"copyfrom info, text, or properties");
		repo_delete(node_ctx.dst.buf);
		return;
	}
	if (node_ctx.action == NODEACT_REPLACE) {
		repo_delete(node_ctx.dst.buf);
		node_ctx.action = NODEACT_ADD;
	}
	if (node_ctx.srcRev) {
		repo_copy(node_ctx.srcRev, node_ctx.src.buf, node_ctx.dst.buf);
		if (node_ctx.action == NODEACT_ADD)
			node_ctx.action = NODEACT_CHANGE;
	}
	if (have_text && type == REPO_MODE_DIR)
		die("invalid dump: directories cannot have text attached");

	/*
	 * Find old content (old_data) and decide on the new mode.
	 */
	if (node_ctx.action == NODEACT_CHANGE && !*node_ctx.dst.buf) {
		if (type != REPO_MODE_DIR)
			die("invalid dump: root of tree is not a regular file");
		old_data = NULL;
	} else if (node_ctx.action == NODEACT_CHANGE) {
		uint32_t mode;
		old_data = repo_read_path(node_ctx.dst.buf, &mode);
		if (mode == REPO_MODE_DIR && type != REPO_MODE_DIR)
			die("invalid dump: cannot modify a directory into a file");
		if (mode != REPO_MODE_DIR && type == REPO_MODE_DIR)
			die("invalid dump: cannot modify a file into a directory");
		node_ctx.type = mode;
		old_mode = mode;
	} else if (node_ctx.action == NODEACT_ADD) {
		if (type == REPO_MODE_DIR)
			old_data = NULL;
		else if (have_text)
			old_data = empty_blob;
		else
			die("invalid dump: adds node without text");
	} else {
		die("invalid dump: Node-path block lacks Node-action");
	}

	/*
	 * Adjust mode to reflect properties.
	 */
	if (have_props) {
		if (!node_ctx.prop_delta)
			node_ctx.type = type;
		if (node_ctx.prop_length)
			read_props();
	}

	/*
	 * Save the result.
	 */
	if (type == REPO_MODE_DIR)	/* directories are not tracked. */
		return;
	assert(old_data);
	if (old_data == empty_blob)
		/* For the fast_export_* functions, NULL means empty. */
		old_data = NULL;
	if (!have_text) {
		fast_export_modify(node_ctx.dst.buf, node_ctx.type, old_data);
		return;
	}
	if (!node_ctx.text_delta) {
		fast_export_modify(node_ctx.dst.buf, node_ctx.type, "inline");
		fast_export_data(node_ctx.type, node_ctx.text_length, &input);
		return;
	}
	fast_export_modify(node_ctx.dst.buf, node_ctx.type, "inline");
	fast_export_blob_delta(node_ctx.type, old_mode, old_data,
				node_ctx.text_length, &input);
}

static void begin_revision(void)
{
	if (!rev_ctx.revision)	/* revision 0 gets no git commit. */
		return;
	fast_export_begin_commit(rev_ctx.revision, rev_ctx.author.buf,
		&rev_ctx.log, dump_ctx.uuid.buf, dump_ctx.url.buf,
		rev_ctx.timestamp);
}

static void end_revision(void)
{
	if (rev_ctx.revision)
		fast_export_end_commit(rev_ctx.revision);
}

void svndump_read(const char *url)
{
	char *val;
	char *t;
	uint32_t active_ctx = DUMP_CTX;
	uint32_t len;

	reset_dump_ctx(url);
	while ((t = buffer_read_line(&input))) {
		val = strchr(t, ':');
		if (!val)
			continue;
		val++;
		if (*val != ' ')
			continue;
		val++;

		/* strlen(key) + 1 */
		switch (val - t - 1) {
		case sizeof("SVN-fs-dump-format-version"):
			if (constcmp(t, "SVN-fs-dump-format-version"))
				continue;
			dump_ctx.version = atoi(val);
			if (dump_ctx.version > 3)
				die("expected svn dump format version <= 3, found %"PRIu32,
				    dump_ctx.version);
			break;
		case sizeof("UUID"):
			if (constcmp(t, "UUID"))
				continue;
			strbuf_reset(&dump_ctx.uuid);
			strbuf_addstr(&dump_ctx.uuid, val);
			break;
		case sizeof("Revision-number"):
			if (constcmp(t, "Revision-number"))
				continue;
			if (active_ctx == NODE_CTX)
				handle_node();
			if (active_ctx == REV_CTX)
				begin_revision();
			if (active_ctx != DUMP_CTX)
				end_revision();
			active_ctx = REV_CTX;
			reset_rev_ctx(atoi(val));
			break;
		case sizeof("Node-path"):
			if (constcmp(t, "Node-"))
				continue;
			if (!constcmp(t + strlen("Node-"), "path")) {
				if (active_ctx == NODE_CTX)
					handle_node();
				if (active_ctx == REV_CTX)
					begin_revision();
				active_ctx = NODE_CTX;
				reset_node_ctx(val);
				break;
			}
			if (constcmp(t + strlen("Node-"), "kind"))
				continue;
			if (!strcmp(val, "dir"))
				node_ctx.type = REPO_MODE_DIR;
			else if (!strcmp(val, "file"))
				node_ctx.type = REPO_MODE_BLB;
			else
				fprintf(stderr, "Unknown node-kind: %s\n", val);
			break;
		case sizeof("Node-action"):
			if (constcmp(t, "Node-action"))
				continue;
			if (!strcmp(val, "delete")) {
				node_ctx.action = NODEACT_DELETE;
			} else if (!strcmp(val, "add")) {
				node_ctx.action = NODEACT_ADD;
			} else if (!strcmp(val, "change")) {
				node_ctx.action = NODEACT_CHANGE;
			} else if (!strcmp(val, "replace")) {
				node_ctx.action = NODEACT_REPLACE;
			} else {
				fprintf(stderr, "Unknown node-action: %s\n", val);
				node_ctx.action = NODEACT_UNKNOWN;
			}
			break;
		case sizeof("Node-copyfrom-path"):
			if (constcmp(t, "Node-copyfrom-path"))
				continue;
			strbuf_reset(&node_ctx.src);
			strbuf_addstr(&node_ctx.src, val);
			break;
		case sizeof("Node-copyfrom-rev"):
			if (constcmp(t, "Node-copyfrom-rev"))
				continue;
			node_ctx.srcRev = atoi(val);
			break;
		case sizeof("Text-content-length"):
<<<<<<< HEAD
			if (!constcmp(t, "Text-content-length")) {
				char *end;
				uintmax_t textlen;

				textlen = strtoumax(val, &end, 10);
				if (!isdigit(*val) || *end)
					die("invalid dump: non-numeric length %s", val);
				if (textlen > maximum_signed_value_of_type(off_t))
					die("unrepresentable length in dump: %s", val);
				node_ctx.text_length = (off_t) textlen;
=======
			if (constcmp(t, "Text") && constcmp(t, "Prop"))
				continue;
			if (constcmp(t + 4, "-content-length"))
				continue;
			{
				char *end;
				uintmax_t len;

				len = strtoumax(val, &end, 10);
				if (!isdigit(*val) || *end)
					die("invalid dump: non-numeric length %s", val);
				if (len > maximum_signed_value_of_type(off_t))
					die("unrepresentable length in dump: %s", val);

				if (*t == 'T')
					node_ctx.text_length = (off_t) len;
				else
					node_ctx.prop_length = (off_t) len;
>>>>>>> e32b79cb
				break;
			}
		case sizeof("Text-delta"):
			if (!constcmp(t, "Text-delta")) {
				node_ctx.text_delta = !strcmp(val, "true");
				break;
			}
			if (constcmp(t, "Prop-delta"))
				continue;
			node_ctx.prop_delta = !strcmp(val, "true");
			break;
		case sizeof("Content-length"):
			if (constcmp(t, "Content-length"))
				continue;
			len = atoi(val);
			t = buffer_read_line(&input);
			if (!t)
				die_short_read();
			if (*t)
				die("invalid dump: expected blank line after content length header");
			if (active_ctx == REV_CTX) {
				read_props();
			} else if (active_ctx == NODE_CTX) {
				handle_node();
				active_ctx = INTERNODE_CTX;
			} else {
				fprintf(stderr, "Unexpected content length header: %"PRIu32"\n", len);
				if (buffer_skip_bytes(&input, len) != len)
					die_short_read();
			}
		}
	}
	if (buffer_ferror(&input))
		die_short_read();
	if (active_ctx == NODE_CTX)
		handle_node();
	if (active_ctx == REV_CTX)
		begin_revision();
	if (active_ctx != DUMP_CTX)
		end_revision();
}

int svndump_init(const char *filename)
{
	if (buffer_init(&input, filename))
		return error("cannot open %s: %s", filename, strerror(errno));
	fast_export_init(REPORT_FILENO);
	strbuf_init(&dump_ctx.uuid, 4096);
	strbuf_init(&dump_ctx.url, 4096);
	strbuf_init(&rev_ctx.log, 4096);
	strbuf_init(&rev_ctx.author, 4096);
	strbuf_init(&node_ctx.src, 4096);
	strbuf_init(&node_ctx.dst, 4096);
	reset_dump_ctx(NULL);
	reset_rev_ctx(0);
	reset_node_ctx(NULL);
	return 0;
}

void svndump_deinit(void)
{
	fast_export_deinit();
	reset_dump_ctx(NULL);
	reset_rev_ctx(0);
	reset_node_ctx(NULL);
	strbuf_release(&rev_ctx.log);
	strbuf_release(&node_ctx.src);
	strbuf_release(&node_ctx.dst);
	if (buffer_deinit(&input))
		fprintf(stderr, "Input error\n");
	if (ferror(stdout))
		fprintf(stderr, "Output error\n");
}

void svndump_reset(void)
{
	strbuf_release(&dump_ctx.uuid);
	strbuf_release(&dump_ctx.url);
	strbuf_release(&rev_ctx.log);
	strbuf_release(&rev_ctx.author);
}<|MERGE_RESOLUTION|>--- conflicted
+++ resolved
@@ -39,13 +39,8 @@
 static struct line_buffer input = LINE_BUFFER_INIT;
 
 static struct {
-<<<<<<< HEAD
-	uint32_t action, propLength, srcRev, type;
-	off_t text_length;
-=======
 	uint32_t action, srcRev, type;
 	off_t prop_length, text_length;
->>>>>>> e32b79cb
 	struct strbuf src, dst;
 	uint32_t text_delta, prop_delta;
 } node_ctx;
@@ -65,11 +60,7 @@
 {
 	node_ctx.type = 0;
 	node_ctx.action = NODEACT_UNKNOWN;
-<<<<<<< HEAD
-	node_ctx.propLength = LENGTH_UNKNOWN;
-=======
 	node_ctx.prop_length = -1;
->>>>>>> e32b79cb
 	node_ctx.text_length = -1;
 	strbuf_reset(&node_ctx.src);
 	node_ctx.srcRev = 0;
@@ -217,11 +208,7 @@
 static void handle_node(void)
 {
 	const uint32_t type = node_ctx.type;
-<<<<<<< HEAD
-	const int have_props = node_ctx.propLength != LENGTH_UNKNOWN;
-=======
 	const int have_props = node_ctx.prop_length != -1;
->>>>>>> e32b79cb
 	const int have_text = node_ctx.text_length != -1;
 	/*
 	 * Old text for this node:
@@ -421,18 +408,6 @@
 			node_ctx.srcRev = atoi(val);
 			break;
 		case sizeof("Text-content-length"):
-<<<<<<< HEAD
-			if (!constcmp(t, "Text-content-length")) {
-				char *end;
-				uintmax_t textlen;
-
-				textlen = strtoumax(val, &end, 10);
-				if (!isdigit(*val) || *end)
-					die("invalid dump: non-numeric length %s", val);
-				if (textlen > maximum_signed_value_of_type(off_t))
-					die("unrepresentable length in dump: %s", val);
-				node_ctx.text_length = (off_t) textlen;
-=======
 			if (constcmp(t, "Text") && constcmp(t, "Prop"))
 				continue;
 			if (constcmp(t + 4, "-content-length"))
@@ -451,7 +426,6 @@
 					node_ctx.text_length = (off_t) len;
 				else
 					node_ctx.prop_length = (off_t) len;
->>>>>>> e32b79cb
 				break;
 			}
 		case sizeof("Text-delta"):
