#!/usr/bin/perl
#
# Copyright 2002,2005 Greg Kroah-Hartman <greg@kroah.com>
# Copyright 2005 Ryan Anderson <ryan@michonline.com>
#
# GPL v2 (See COPYING)
#
# Ported to support git "mbox" format files by Ryan Anderson <ryan@michonline.com>
#
# Sends a collection of emails to the given email addresses, disturbingly fast.
#
# Supports two formats:
# 1. mbox format files (ignoring most headers and MIME formatting - this is designed for sending patches)
# 2. The original format support by Greg's script:
#    first line of the message is who to CC,
#    and second line is the subject of the message.
#

use 5.008;
use strict;
use warnings;
use POSIX qw/strftime/;
use Term::ReadLine;
use Getopt::Long;
use Text::ParseWords;
use Term::ANSIColor;
use File::Temp qw/ tempdir tempfile /;
use File::Spec::Functions qw(catfile);
use Error qw(:try);
use Git;

Getopt::Long::Configure qw/ pass_through /;

package FakeTerm;
sub new {
	my ($class, $reason) = @_;
	return bless \$reason, shift;
}
sub readline {
	my $self = shift;
	die "Cannot use readline on FakeTerm: $$self";
}
package main;


sub usage {
	print <<EOT;
git send-email [options] <file | directory | rev-list options >
git send-email --dump-aliases

  Composing:
    --from                  <str>  * Email From:
    --[no-]to               <str>  * Email To:
    --[no-]cc               <str>  * Email Cc:
    --[no-]bcc              <str>  * Email Bcc:
    --subject               <str>  * Email "Subject:"
    --in-reply-to           <str>  * Email "In-Reply-To:"
    --[no-]xmailer                 * Add "X-Mailer:" header (default).
    --[no-]annotate                * Review each patch that will be sent in an editor.
    --compose                      * Open an editor for introduction.
    --compose-encoding      <str>  * Encoding to assume for introduction.
    --8bit-encoding         <str>  * Encoding to assume 8bit mails if undeclared
    --transfer-encoding     <str>  * Transfer encoding to use (quoted-printable, 8bit, base64)

  Sending:
    --envelope-sender       <str>  * Email envelope sender.
    --smtp-server       <str:int>  * Outgoing SMTP server to use. The port
                                     is optional. Default 'localhost'.
    --smtp-server-option    <str>  * Outgoing SMTP server option to use.
    --smtp-server-port      <int>  * Outgoing SMTP server port.
    --smtp-user             <str>  * Username for SMTP-AUTH.
    --smtp-pass             <str>  * Password for SMTP-AUTH; not necessary.
    --smtp-encryption       <str>  * tls or ssl; anything else disables.
    --smtp-ssl                     * Deprecated. Use '--smtp-encryption ssl'.
    --smtp-ssl-cert-path    <str>  * Path to ca-certificates (either directory or file).
                                     Pass an empty string to disable certificate
                                     verification.
    --smtp-domain           <str>  * The domain name sent to HELO/EHLO handshake
    --smtp-auth             <str>  * Space-separated list of allowed AUTH mechanisms.
                                     This setting forces to use one of the listed mechanisms.
    --smtp-debug            <0|1>  * Disable, enable Net::SMTP debug.

  Automating:
    --identity              <str>  * Use the sendemail.<id> options.
    --to-cmd                <str>  * Email To: via `<str> \$patch_path`
    --cc-cmd                <str>  * Email Cc: via `<str> \$patch_path`
    --suppress-cc           <str>  * author, self, sob, cc, cccmd, body, bodycc, all.
    --[no-]cc-cover                * Email Cc: addresses in the cover letter.
    --[no-]to-cover                * Email To: addresses in the cover letter.
    --[no-]signed-off-by-cc        * Send to Signed-off-by: addresses. Default on.
    --[no-]suppress-from           * Send to self. Default off.
    --[no-]chain-reply-to          * Chain In-Reply-To: fields. Default off.
    --[no-]thread                  * Use In-Reply-To: field. Default on.

  Administering:
    --confirm               <str>  * Confirm recipients before sending;
                                     auto, cc, compose, always, or never.
    --quiet                        * Output one line of info per email.
    --dry-run                      * Don't actually send the emails.
    --[no-]validate                * Perform patch sanity checks. Default on.
    --[no-]format-patch            * understand any non optional arguments as
                                     `git format-patch` ones.
    --force                        * Send even if safety checks would prevent it.

  Information:
    --dump-aliases                 * Dump configured aliases and exit.

EOT
	exit(1);
}

# most mail servers generate the Date: header, but not all...
sub format_2822_time {
	my ($time) = @_;
	my @localtm = localtime($time);
	my @gmttm = gmtime($time);
	my $localmin = $localtm[1] + $localtm[2] * 60;
	my $gmtmin = $gmttm[1] + $gmttm[2] * 60;
	if ($localtm[0] != $gmttm[0]) {
		die "local zone differs from GMT by a non-minute interval\n";
	}
	if ((($gmttm[6] + 1) % 7) == $localtm[6]) {
		$localmin += 1440;
	} elsif ((($gmttm[6] - 1) % 7) == $localtm[6]) {
		$localmin -= 1440;
	} elsif ($gmttm[6] != $localtm[6]) {
		die "local time offset greater than or equal to 24 hours\n";
	}
	my $offset = $localmin - $gmtmin;
	my $offhour = $offset / 60;
	my $offmin = abs($offset % 60);
	if (abs($offhour) >= 24) {
		die ("local time offset greater than or equal to 24 hours\n");
	}

	return sprintf("%s, %2d %s %d %02d:%02d:%02d %s%02d%02d",
		       qw(Sun Mon Tue Wed Thu Fri Sat)[$localtm[6]],
		       $localtm[3],
		       qw(Jan Feb Mar Apr May Jun
			  Jul Aug Sep Oct Nov Dec)[$localtm[4]],
		       $localtm[5]+1900,
		       $localtm[2],
		       $localtm[1],
		       $localtm[0],
		       ($offset >= 0) ? '+' : '-',
		       abs($offhour),
		       $offmin,
		       );
}

my $have_email_valid = eval { require Email::Valid; 1 };
my $have_mail_address = eval { require Mail::Address; 1 };
my $smtp;
my $auth;

# Regexes for RFC 2047 productions.
my $re_token = qr/[^][()<>@,;:\\"\/?.= \000-\037\177-\377]+/;
my $re_encoded_text = qr/[^? \000-\037\177-\377]+/;
my $re_encoded_word = qr/=\?($re_token)\?($re_token)\?($re_encoded_text)\?=/;

# Variables we fill in automatically, or via prompting:
my (@to,$no_to,@initial_to,@cc,$no_cc,@initial_cc,@bcclist,$no_bcc,@xh,
	$initial_reply_to,$initial_subject,@files,
	$author,$sender,$smtp_authpass,$annotate,$use_xmailer,$compose,$time);

my $envelope_sender;

# Example reply to:
#$initial_reply_to = ''; #<20050203173208.GA23964@foobar.com>';

my $repo = eval { Git->repository() };
my @repo = $repo ? ($repo) : ();
my $term = eval {
	$ENV{"GIT_SEND_EMAIL_NOTTY"}
		? new Term::ReadLine 'git-send-email', \*STDIN, \*STDOUT
		: new Term::ReadLine 'git-send-email';
};
if ($@) {
	$term = new FakeTerm "$@: going non-interactive";
}

# Behavior modification variables
my ($quiet, $dry_run) = (0, 0);
my $format_patch;
my $compose_filename;
my $force = 0;
my $dump_aliases = 0;

# Handle interactive edition of files.
my $multiedit;
my $editor;

sub do_edit {
	if (!defined($editor)) {
		$editor = Git::command_oneline('var', 'GIT_EDITOR');
	}
	if (defined($multiedit) && !$multiedit) {
		map {
			system('sh', '-c', $editor.' "$@"', $editor, $_);
			if (($? & 127) || ($? >> 8)) {
				die("the editor exited uncleanly, aborting everything");
			}
		} @_;
	} else {
		system('sh', '-c', $editor.' "$@"', $editor, @_);
		if (($? & 127) || ($? >> 8)) {
			die("the editor exited uncleanly, aborting everything");
		}
	}
}

# Variables with corresponding config settings
my ($thread, $chain_reply_to, $suppress_from, $signed_off_by_cc);
my ($cover_cc, $cover_to);
my ($to_cmd, $cc_cmd);
my ($smtp_server, $smtp_server_port, @smtp_server_options);
my ($smtp_authuser, $smtp_encryption, $smtp_ssl_cert_path);
my ($identity, $aliasfiletype, @alias_files, $smtp_domain, $smtp_auth);
my ($validate, $confirm);
my (@suppress_cc);
my ($auto_8bit_encoding);
my ($compose_encoding);
my ($target_xfer_encoding);

my ($debug_net_smtp) = 0;		# Net::SMTP, see send_message()

my %config_bool_settings = (
    "thread" => [\$thread, 1],
    "chainreplyto" => [\$chain_reply_to, 0],
    "suppressfrom" => [\$suppress_from, undef],
    "signedoffbycc" => [\$signed_off_by_cc, undef],
    "cccover" => [\$cover_cc, undef],
    "tocover" => [\$cover_to, undef],
    "signedoffcc" => [\$signed_off_by_cc, undef],      # Deprecated
    "validate" => [\$validate, 1],
    "multiedit" => [\$multiedit, undef],
    "annotate" => [\$annotate, undef],
    "xmailer" => [\$use_xmailer, 1]
);

my %config_settings = (
    "smtpserver" => \$smtp_server,
    "smtpserverport" => \$smtp_server_port,
    "smtpserveroption" => \@smtp_server_options,
    "smtpuser" => \$smtp_authuser,
    "smtppass" => \$smtp_authpass,
    "smtpdomain" => \$smtp_domain,
    "smtpauth" => \$smtp_auth,
    "to" => \@initial_to,
    "tocmd" => \$to_cmd,
    "cc" => \@initial_cc,
    "cccmd" => \$cc_cmd,
    "aliasfiletype" => \$aliasfiletype,
    "bcc" => \@bcclist,
    "suppresscc" => \@suppress_cc,
    "envelopesender" => \$envelope_sender,
    "confirm"   => \$confirm,
    "from" => \$sender,
    "assume8bitencoding" => \$auto_8bit_encoding,
    "composeencoding" => \$compose_encoding,
    "transferencoding" => \$target_xfer_encoding,
);

my %config_path_settings = (
    "aliasesfile" => \@alias_files,
    "smtpsslcertpath" => \$smtp_ssl_cert_path,
);

# Handle Uncouth Termination
sub signal_handler {

	# Make text normal
	print color("reset"), "\n";

	# SMTP password masked
	system "stty echo";

	# tmp files from --compose
	if (defined $compose_filename) {
		if (-e $compose_filename) {
			print "'$compose_filename' contains an intermediate version of the email you were composing.\n";
		}
		if (-e ($compose_filename . ".final")) {
			print "'$compose_filename.final' contains the composed email.\n"
		}
	}

	exit;
};

$SIG{TERM} = \&signal_handler;
$SIG{INT}  = \&signal_handler;

# Begin by accumulating all the variables (defined above), that we will end up
# needing, first, from the command line:

my $help;
my $rc = GetOptions("h" => \$help,
                    "dump-aliases" => \$dump_aliases);
usage() unless $rc;
die "--dump-aliases incompatible with other options\n"
    if !$help and $dump_aliases and @ARGV;
$rc = GetOptions(
		    "sender|from=s" => \$sender,
                    "in-reply-to=s" => \$initial_reply_to,
		    "subject=s" => \$initial_subject,
		    "to=s" => \@initial_to,
		    "to-cmd=s" => \$to_cmd,
		    "no-to" => \$no_to,
		    "cc=s" => \@initial_cc,
		    "no-cc" => \$no_cc,
		    "bcc=s" => \@bcclist,
		    "no-bcc" => \$no_bcc,
		    "chain-reply-to!" => \$chain_reply_to,
		    "no-chain-reply-to" => sub {$chain_reply_to = 0},
		    "smtp-server=s" => \$smtp_server,
		    "smtp-server-option=s" => \@smtp_server_options,
		    "smtp-server-port=s" => \$smtp_server_port,
		    "smtp-user=s" => \$smtp_authuser,
		    "smtp-pass:s" => \$smtp_authpass,
		    "smtp-ssl" => sub { $smtp_encryption = 'ssl' },
		    "smtp-encryption=s" => \$smtp_encryption,
		    "smtp-ssl-cert-path=s" => \$smtp_ssl_cert_path,
		    "smtp-debug:i" => \$debug_net_smtp,
		    "smtp-domain:s" => \$smtp_domain,
		    "smtp-auth=s" => \$smtp_auth,
		    "identity=s" => \$identity,
		    "annotate!" => \$annotate,
		    "no-annotate" => sub {$annotate = 0},
		    "compose" => \$compose,
		    "quiet" => \$quiet,
		    "cc-cmd=s" => \$cc_cmd,
		    "suppress-from!" => \$suppress_from,
		    "no-suppress-from" => sub {$suppress_from = 0},
		    "suppress-cc=s" => \@suppress_cc,
		    "signed-off-cc|signed-off-by-cc!" => \$signed_off_by_cc,
		    "no-signed-off-cc|no-signed-off-by-cc" => sub {$signed_off_by_cc = 0},
		    "cc-cover|cc-cover!" => \$cover_cc,
		    "no-cc-cover" => sub {$cover_cc = 0},
		    "to-cover|to-cover!" => \$cover_to,
		    "no-to-cover" => sub {$cover_to = 0},
		    "confirm=s" => \$confirm,
		    "dry-run" => \$dry_run,
		    "envelope-sender=s" => \$envelope_sender,
		    "thread!" => \$thread,
		    "no-thread" => sub {$thread = 0},
		    "validate!" => \$validate,
		    "no-validate" => sub {$validate = 0},
		    "transfer-encoding=s" => \$target_xfer_encoding,
		    "format-patch!" => \$format_patch,
		    "no-format-patch" => sub {$format_patch = 0},
		    "8bit-encoding=s" => \$auto_8bit_encoding,
		    "compose-encoding=s" => \$compose_encoding,
		    "force" => \$force,
		    "xmailer!" => \$use_xmailer,
		    "no-xmailer" => sub {$use_xmailer = 0},
	 );

usage() if $help;
unless ($rc) {
    usage();
}

die "Cannot run git format-patch from outside a repository\n"
	if $format_patch and not $repo;

# Now, let's fill any that aren't set in with defaults:

sub read_config {
	my ($prefix) = @_;

	foreach my $setting (keys %config_bool_settings) {
		my $target = $config_bool_settings{$setting}->[0];
		$$target = Git::config_bool(@repo, "$prefix.$setting") unless (defined $$target);
	}

	foreach my $setting (keys %config_path_settings) {
		my $target = $config_path_settings{$setting};
		if (ref($target) eq "ARRAY") {
			unless (@$target) {
				my @values = Git::config_path(@repo, "$prefix.$setting");
				@$target = @values if (@values && defined $values[0]);
			}
		}
		else {
			$$target = Git::config_path(@repo, "$prefix.$setting") unless (defined $$target);
		}
	}

	foreach my $setting (keys %config_settings) {
		my $target = $config_settings{$setting};
		next if $setting eq "to" and defined $no_to;
		next if $setting eq "cc" and defined $no_cc;
		next if $setting eq "bcc" and defined $no_bcc;
		if (ref($target) eq "ARRAY") {
			unless (@$target) {
				my @values = Git::config(@repo, "$prefix.$setting");
				@$target = @values if (@values && defined $values[0]);
			}
		}
		else {
			$$target = Git::config(@repo, "$prefix.$setting") unless (defined $$target);
		}
	}

	if (!defined $smtp_encryption) {
		my $enc = Git::config(@repo, "$prefix.smtpencryption");
		if (defined $enc) {
			$smtp_encryption = $enc;
		} elsif (Git::config_bool(@repo, "$prefix.smtpssl")) {
			$smtp_encryption = 'ssl';
		}
	}
}

# read configuration from [sendemail "$identity"], fall back on [sendemail]
$identity = Git::config(@repo, "sendemail.identity") unless (defined $identity);
read_config("sendemail.$identity") if (defined $identity);
read_config("sendemail");

# fall back on builtin bool defaults
foreach my $setting (values %config_bool_settings) {
	${$setting->[0]} = $setting->[1] unless (defined (${$setting->[0]}));
}

# 'default' encryption is none -- this only prevents a warning
$smtp_encryption = '' unless (defined $smtp_encryption);

# Set CC suppressions
my(%suppress_cc);
if (@suppress_cc) {
	foreach my $entry (@suppress_cc) {
		die "Unknown --suppress-cc field: '$entry'\n"
			unless $entry =~ /^(?:all|cccmd|cc|author|self|sob|body|bodycc)$/;
		$suppress_cc{$entry} = 1;
	}
}

if ($suppress_cc{'all'}) {
	foreach my $entry (qw (cccmd cc author self sob body bodycc)) {
		$suppress_cc{$entry} = 1;
	}
	delete $suppress_cc{'all'};
}

# If explicit old-style ones are specified, they trump --suppress-cc.
$suppress_cc{'self'} = $suppress_from if defined $suppress_from;
$suppress_cc{'sob'} = !$signed_off_by_cc if defined $signed_off_by_cc;

if ($suppress_cc{'body'}) {
	foreach my $entry (qw (sob bodycc)) {
		$suppress_cc{$entry} = 1;
	}
	delete $suppress_cc{'body'};
}

# Set confirm's default value
my $confirm_unconfigured = !defined $confirm;
if ($confirm_unconfigured) {
	$confirm = scalar %suppress_cc ? 'compose' : 'auto';
};
die "Unknown --confirm setting: '$confirm'\n"
	unless $confirm =~ /^(?:auto|cc|compose|always|never)/;

# Debugging, print out the suppressions.
if (0) {
	print "suppressions:\n";
	foreach my $entry (keys %suppress_cc) {
		printf "  %-5s -> $suppress_cc{$entry}\n", $entry;
	}
}

my ($repoauthor, $repocommitter);
($repoauthor) = Git::ident_person(@repo, 'author');
($repocommitter) = Git::ident_person(@repo, 'committer');

sub parse_address_line {
	if ($have_mail_address) {
		return map { $_->format } Mail::Address->parse($_[0]);
	} else {
		return Git::parse_mailboxes($_[0]);
	}
}

sub split_addrs {
	return quotewords('\s*,\s*', 1, @_);
}

my %aliases;

sub parse_sendmail_alias {
	local $_ = shift;
	if (/"/) {
		print STDERR "warning: sendmail alias with quotes is not supported: $_\n";
	} elsif (/:include:/) {
		print STDERR "warning: `:include:` not supported: $_\n";
	} elsif (/[\/|]/) {
		print STDERR "warning: `/file` or `|pipe` redirection not supported: $_\n";
	} elsif (/^(\S+?)\s*:\s*(.+)$/) {
		my ($alias, $addr) = ($1, $2);
		$aliases{$alias} = [ split_addrs($addr) ];
	} else {
		print STDERR "warning: sendmail line is not recognized: $_\n";
	}
}

sub parse_sendmail_aliases {
	my $fh = shift;
	my $s = '';
	while (<$fh>) {
		chomp;
		next if /^\s*$/ || /^\s*#/;
		$s .= $_, next if $s =~ s/\\$// || s/^\s+//;
		parse_sendmail_alias($s) if $s;
		$s = $_;
	}
	$s =~ s/\\$//; # silently tolerate stray '\' on last line
	parse_sendmail_alias($s) if $s;
}

my %parse_alias = (
	# multiline formats can be supported in the future
	mutt => sub { my $fh = shift; while (<$fh>) {
		if (/^\s*alias\s+(?:-group\s+\S+\s+)*(\S+)\s+(.*)$/) {
			my ($alias, $addr) = ($1, $2);
			$addr =~ s/#.*$//; # mutt allows # comments
			# commas delimit multiple addresses
			my @addr = split_addrs($addr);

			# quotes may be escaped in the file,
			# unescape them so we do not double-escape them later.
			s/\\"/"/g foreach @addr;
			$aliases{$alias} = \@addr
		}}},
	mailrc => sub { my $fh = shift; while (<$fh>) {
		if (/^alias\s+(\S+)\s+(.*?)\s*$/) {
			# spaces delimit multiple addresses
			$aliases{$1} = [ quotewords('\s+', 0, $2) ];
		}}},
	pine => sub { my $fh = shift; my $f='\t[^\t]*';
	        for (my $x = ''; defined($x); $x = $_) {
			chomp $x;
		        $x .= $1 while(defined($_ = <$fh>) && /^ +(.*)$/);
			$x =~ /^(\S+)$f\t\(?([^\t]+?)\)?(:?$f){0,2}$/ or next;
			$aliases{$1} = [ split_addrs($2) ];
		}},
	elm => sub  { my $fh = shift;
		      while (<$fh>) {
			  if (/^(\S+)\s+=\s+[^=]+=\s(\S+)/) {
			      my ($alias, $addr) = ($1, $2);
			       $aliases{$alias} = [ split_addrs($addr) ];
			  }
		      } },
	sendmail => \&parse_sendmail_aliases,
	gnus => sub { my $fh = shift; while (<$fh>) {
		if (/\(define-mail-alias\s+"(\S+?)"\s+"(\S+?)"\)/) {
			$aliases{$1} = [ $2 ];
		}}}
);

if (@alias_files and $aliasfiletype and defined $parse_alias{$aliasfiletype}) {
	foreach my $file (@alias_files) {
		open my $fh, '<', $file or die "opening $file: $!\n";
		$parse_alias{$aliasfiletype}->($fh);
		close $fh;
	}
}

if ($dump_aliases) {
    print "$_\n" for (sort keys %aliases);
    exit(0);
}

# is_format_patch_arg($f) returns 0 if $f names a patch, or 1 if
# $f is a revision list specification to be passed to format-patch.
sub is_format_patch_arg {
	return unless $repo;
	my $f = shift;
	try {
		$repo->command('rev-parse', '--verify', '--quiet', $f);
		if (defined($format_patch)) {
			return $format_patch;
		}
		die(<<EOF);
File '$f' exists but it could also be the range of commits
to produce patches for.  Please disambiguate by...

    * Saying "./$f" if you mean a file; or
    * Giving --format-patch option if you mean a range.
EOF
	} catch Git::Error::Command with {
		# Not a valid revision.  Treat it as a filename.
		return 0;
	}
}

# Now that all the defaults are set, process the rest of the command line
# arguments and collect up the files that need to be processed.
my @rev_list_opts;
while (defined(my $f = shift @ARGV)) {
	if ($f eq "--") {
		push @rev_list_opts, "--", @ARGV;
		@ARGV = ();
	} elsif (-d $f and !is_format_patch_arg($f)) {
		opendir my $dh, $f
			or die "Failed to opendir $f: $!";

		push @files, grep { -f $_ } map { catfile($f, $_) }
				sort readdir $dh;
		closedir $dh;
	} elsif ((-f $f or -p $f) and !is_format_patch_arg($f)) {
		push @files, $f;
	} else {
		push @rev_list_opts, $f;
	}
}

if (@rev_list_opts) {
	die "Cannot run git format-patch from outside a repository\n"
		unless $repo;
	push @files, $repo->command('format-patch', '-o', tempdir(CLEANUP => 1), @rev_list_opts);
}

@files = handle_backup_files(@files);

if ($validate) {
	foreach my $f (@files) {
		unless (-p $f) {
			my $error = validate_patch($f);
			$error and die "fatal: $f: $error\nwarning: no patches were sent\n";
		}
	}
}

if (@files) {
	unless ($quiet) {
		print $_,"\n" for (@files);
	}
} else {
	print STDERR "\nNo patch files specified!\n\n";
	usage();
}

sub get_patch_subject {
	my $fn = shift;
	open (my $fh, '<', $fn);
	while (my $line = <$fh>) {
		next unless ($line =~ /^Subject: (.*)$/);
		close $fh;
		return "GIT: $1\n";
	}
	close $fh;
	die "No subject line in $fn ?";
}

if ($compose) {
	# Note that this does not need to be secure, but we will make a small
	# effort to have it be unique
	$compose_filename = ($repo ?
		tempfile(".gitsendemail.msg.XXXXXX", DIR => $repo->repo_path()) :
		tempfile(".gitsendemail.msg.XXXXXX", DIR => "."))[1];
	open my $c, ">", $compose_filename
		or die "Failed to open for writing $compose_filename: $!";


	my $tpl_sender = $sender || $repoauthor || $repocommitter || '';
	my $tpl_subject = $initial_subject || '';
	my $tpl_reply_to = $initial_reply_to || '';

	print $c <<EOT;
From $tpl_sender # This line is ignored.
GIT: Lines beginning in "GIT:" will be removed.
GIT: Consider including an overall diffstat or table of contents
GIT: for the patch you are writing.
GIT:
GIT: Clear the body content if you don't wish to send a summary.
From: $tpl_sender
Subject: $tpl_subject
In-Reply-To: $tpl_reply_to

EOT
	for my $f (@files) {
		print $c get_patch_subject($f);
	}
	close $c;

	if ($annotate) {
		do_edit($compose_filename, @files);
	} else {
		do_edit($compose_filename);
	}

	open my $c2, ">", $compose_filename . ".final"
		or die "Failed to open $compose_filename.final : " . $!;

	open $c, "<", $compose_filename
		or die "Failed to open $compose_filename : " . $!;

	my $need_8bit_cte = file_has_nonascii($compose_filename);
	my $in_body = 0;
	my $summary_empty = 1;
	if (!defined $compose_encoding) {
		$compose_encoding = "UTF-8";
	}
	while(<$c>) {
		next if m/^GIT:/;
		if ($in_body) {
			$summary_empty = 0 unless (/^\n$/);
		} elsif (/^\n$/) {
			$in_body = 1;
			if ($need_8bit_cte) {
				print $c2 "MIME-Version: 1.0\n",
					 "Content-Type: text/plain; ",
					   "charset=$compose_encoding\n",
					 "Content-Transfer-Encoding: 8bit\n";
			}
		} elsif (/^MIME-Version:/i) {
			$need_8bit_cte = 0;
		} elsif (/^Subject:\s*(.+)\s*$/i) {
			$initial_subject = $1;
			my $subject = $initial_subject;
			$_ = "Subject: " .
				quote_subject($subject, $compose_encoding) .
				"\n";
		} elsif (/^In-Reply-To:\s*(.+)\s*$/i) {
			$initial_reply_to = $1;
			next;
		} elsif (/^From:\s*(.+)\s*$/i) {
			$sender = $1;
			next;
		} elsif (/^(?:To|Cc|Bcc):/i) {
			print "To/Cc/Bcc fields are not interpreted yet, they have been ignored\n";
			next;
		}
		print $c2 $_;
	}
	close $c;
	close $c2;

	if ($summary_empty) {
		print "Summary email is empty, skipping it\n";
		$compose = -1;
	}
} elsif ($annotate) {
	do_edit(@files);
}

sub ask {
	my ($prompt, %arg) = @_;
	my $valid_re = $arg{valid_re};
	my $default = $arg{default};
	my $confirm_only = $arg{confirm_only};
	my $resp;
	my $i = 0;
	return defined $default ? $default : undef
		unless defined $term->IN and defined fileno($term->IN) and
		       defined $term->OUT and defined fileno($term->OUT);
	while ($i++ < 10) {
		$resp = $term->readline($prompt);
		if (!defined $resp) { # EOF
			print "\n";
			return defined $default ? $default : undef;
		}
		if ($resp eq '' and defined $default) {
			return $default;
		}
		if (!defined $valid_re or $resp =~ /$valid_re/) {
			return $resp;
		}
		if ($confirm_only) {
			my $yesno = $term->readline("Are you sure you want to use <$resp> [y/N]? ");
			if (defined $yesno && $yesno =~ /y/i) {
				return $resp;
			}
		}
	}
	return;
}

my %broken_encoding;

sub file_declares_8bit_cte {
	my $fn = shift;
	open (my $fh, '<', $fn);
	while (my $line = <$fh>) {
		last if ($line =~ /^$/);
		return 1 if ($line =~ /^Content-Transfer-Encoding: .*8bit.*$/);
	}
	close $fh;
	return 0;
}

foreach my $f (@files) {
	next unless (body_or_subject_has_nonascii($f)
		     && !file_declares_8bit_cte($f));
	$broken_encoding{$f} = 1;
}

if (!defined $auto_8bit_encoding && scalar %broken_encoding) {
	print "The following files are 8bit, but do not declare " .
		"a Content-Transfer-Encoding.\n";
	foreach my $f (sort keys %broken_encoding) {
		print "    $f\n";
	}
	$auto_8bit_encoding = ask("Which 8bit encoding should I declare [UTF-8]? ",
				  valid_re => qr/.{4}/, confirm_only => 1,
				  default => "UTF-8");
}

if (!$force) {
	for my $f (@files) {
		if (get_patch_subject($f) =~ /\Q*** SUBJECT HERE ***\E/) {
			die "Refusing to send because the patch\n\t$f\n"
				. "has the template subject '*** SUBJECT HERE ***'. "
				. "Pass --force if you really want to send.\n";
		}
	}
}

if (defined $sender) {
	$sender =~ s/^\s+|\s+$//g;
	($sender) = expand_aliases($sender);
} else {
	$sender = $repoauthor || $repocommitter || '';
}

# $sender could be an already sanitized address
# (e.g. sendemail.from could be manually sanitized by user).
# But it's a no-op to run sanitize_address on an already sanitized address.
$sender = sanitize_address($sender);

my $to_whom = "To whom should the emails be sent (if anyone)?";
my $prompting = 0;
if (!@initial_to && !defined $to_cmd) {
	my $to = ask("$to_whom ",
		     default => "",
		     valid_re => qr/\@.*\./, confirm_only => 1);
	push @initial_to, parse_address_line($to) if defined $to; # sanitized/validated later
	$prompting++;
}

sub expand_aliases {
	return map { expand_one_alias($_) } @_;
}

my %EXPANDED_ALIASES;
sub expand_one_alias {
	my $alias = shift;
	if ($EXPANDED_ALIASES{$alias}) {
		die "fatal: alias '$alias' expands to itself\n";
	}
	local $EXPANDED_ALIASES{$alias} = 1;
	return $aliases{$alias} ? expand_aliases(@{$aliases{$alias}}) : $alias;
}

@initial_to = process_address_list(@initial_to);
@initial_cc = process_address_list(@initial_cc);
@bcclist = process_address_list(@bcclist);

if ($thread && !defined $initial_reply_to && $prompting) {
	$initial_reply_to = ask(
		"Message-ID to be used as In-Reply-To for the first email (if any)? ",
		default => "",
		valid_re => qr/\@.*\./, confirm_only => 1);
}
if (defined $initial_reply_to) {
	$initial_reply_to =~ s/^\s*<?//;
	$initial_reply_to =~ s/>?\s*$//;
	$initial_reply_to = "<$initial_reply_to>" if $initial_reply_to ne '';
}

if (!defined $smtp_server) {
	foreach (qw( /usr/sbin/sendmail /usr/lib/sendmail )) {
		if (-x $_) {
			$smtp_server = $_;
			last;
		}
	}
	$smtp_server ||= 'localhost'; # could be 127.0.0.1, too... *shrug*
}

if ($compose && $compose > 0) {
	@files = ($compose_filename . ".final", @files);
}

# Variables we set as part of the loop over files
our ($message_id, %mail, $subject, $reply_to, $references, $message,
	$needs_confirm, $message_num, $ask_default);

sub extract_valid_address {
	my $address = shift;
	my $local_part_regexp = qr/[^<>"\s@]+/;
	my $domain_regexp = qr/[^.<>"\s@]+(?:\.[^.<>"\s@]+)+/;

	# check for a local address:
	return $address if ($address =~ /^($local_part_regexp)$/);

	$address =~ s/^\s*<(.*)>\s*$/$1/;
	if ($have_email_valid) {
		return scalar Email::Valid->address($address);
	}

	# less robust/correct than the monster regexp in Email::Valid,
	# but still does a 99% job, and one less dependency
	return $1 if $address =~ /($local_part_regexp\@$domain_regexp)/;
	return;
}

sub extract_valid_address_or_die {
	my $address = shift;
	$address = extract_valid_address($address);
	die "error: unable to extract a valid address from: $address\n"
		if !$address;
	return $address;
}

sub validate_address {
	my $address = shift;
	while (!extract_valid_address($address)) {
		print STDERR "error: unable to extract a valid address from: $address\n";
		$_ = ask("What to do with this address? ([q]uit|[d]rop|[e]dit): ",
			valid_re => qr/^(?:quit|q|drop|d|edit|e)/i,
			default => 'q');
		if (/^d/i) {
			return undef;
		} elsif (/^q/i) {
			cleanup_compose_files();
			exit(0);
		}
		$address = ask("$to_whom ",
			default => "",
			valid_re => qr/\@.*\./, confirm_only => 1);
	}
	return $address;
}

sub validate_address_list {
	return (grep { defined $_ }
		map { validate_address($_) } @_);
}

# Usually don't need to change anything below here.

# we make a "fake" message id by taking the current number
# of seconds since the beginning of Unix time and tacking on
# a random number to the end, in case we are called quicker than
# 1 second since the last time we were called.

# We'll setup a template for the message id, using the "from" address:

my ($message_id_stamp, $message_id_serial);
sub make_message_id {
	my $uniq;
	if (!defined $message_id_stamp) {
		$message_id_stamp = strftime("%Y%m%d%H%M%S.$$", gmtime(time));
		$message_id_serial = 0;
	}
	$message_id_serial++;
	$uniq = "$message_id_stamp-$message_id_serial";

	my $du_part;
	for ($sender, $repocommitter, $repoauthor) {
		$du_part = extract_valid_address(sanitize_address($_));
		last if (defined $du_part and $du_part ne '');
	}
	if (not defined $du_part or $du_part eq '') {
		require Sys::Hostname;
		$du_part = 'user@' . Sys::Hostname::hostname();
	}
	my $message_id_template = "<%s-%s>";
	$message_id = sprintf($message_id_template, $uniq, $du_part);
	#print "new message id = $message_id\n"; # Was useful for debugging
}



$time = time - scalar $#files;

sub unquote_rfc2047 {
	local ($_) = @_;
	my $charset;
	my $sep = qr/[ \t]+/;
	s{$re_encoded_word(?:$sep$re_encoded_word)*}{
		my @words = split $sep, $&;
		foreach (@words) {
			m/$re_encoded_word/;
			$charset = $1;
			my $encoding = $2;
			my $text = $3;
			if ($encoding eq 'q' || $encoding eq 'Q') {
				$_ = $text;
				s/_/ /g;
				s/=([0-9A-F]{2})/chr(hex($1))/egi;
			} else {
				# other encodings not supported yet
			}
		}
		join '', @words;
	}eg;
	return wantarray ? ($_, $charset) : $_;
}

sub quote_rfc2047 {
	local $_ = shift;
	my $encoding = shift || 'UTF-8';
	s/([^-a-zA-Z0-9!*+\/])/sprintf("=%02X", ord($1))/eg;
	s/(.*)/=\?$encoding\?q\?$1\?=/;
	return $_;
}

sub is_rfc2047_quoted {
	my $s = shift;
	length($s) <= 75 &&
	$s =~ m/^(?:"[[:ascii:]]*"|$re_encoded_word)$/o;
}

sub subject_needs_rfc2047_quoting {
	my $s = shift;

	return ($s =~ /[^[:ascii:]]/) || ($s =~ /=\?/);
}

sub quote_subject {
	local $subject = shift;
	my $encoding = shift || 'UTF-8';

	if (subject_needs_rfc2047_quoting($subject)) {
		return quote_rfc2047($subject, $encoding);
	}
	return $subject;
}

# use the simplest quoting being able to handle the recipient
sub sanitize_address {
	my ($recipient) = @_;

	# remove garbage after email address
	$recipient =~ s/(.*>).*$/$1/;

	my ($recipient_name, $recipient_addr) = ($recipient =~ /^(.*?)\s*(<.*)/);

	if (not $recipient_name) {
		return $recipient;
	}

	# if recipient_name is already quoted, do nothing
	if (is_rfc2047_quoted($recipient_name)) {
		return $recipient;
	}

	# remove non-escaped quotes
	$recipient_name =~ s/(^|[^\\])"/$1/g;

	# rfc2047 is needed if a non-ascii char is included
	if ($recipient_name =~ /[^[:ascii:]]/) {
		$recipient_name = quote_rfc2047($recipient_name);
	}

	# double quotes are needed if specials or CTLs are included
	elsif ($recipient_name =~ /[][()<>@,;:\\".\000-\037\177]/) {
		$recipient_name =~ s/([\\\r])/\\$1/g;
		$recipient_name = qq["$recipient_name"];
	}

	return "$recipient_name $recipient_addr";

}

sub sanitize_address_list {
	return (map { sanitize_address($_) } @_);
}

sub process_address_list {
	my @addr_list = map { parse_address_line($_) } @_;
	@addr_list = expand_aliases(@addr_list);
	@addr_list = sanitize_address_list(@addr_list);
	@addr_list = validate_address_list(@addr_list);
	return @addr_list;
}

# Returns the local Fully Qualified Domain Name (FQDN) if available.
#
# Tightly configured MTAa require that a caller sends a real DNS
# domain name that corresponds the IP address in the HELO/EHLO
# handshake. This is used to verify the connection and prevent
# spammers from trying to hide their identity. If the DNS and IP don't
# match, the receiveing MTA may deny the connection.
#
# Here is a deny example of Net::SMTP with the default "localhost.localdomain"
#
# Net::SMTP=GLOB(0x267ec28)>>> EHLO localhost.localdomain
# Net::SMTP=GLOB(0x267ec28)<<< 550 EHLO argument does not match calling host
#
# This maildomain*() code is based on ideas in Perl library Test::Reporter
# /usr/share/perl5/Test/Reporter/Mail/Util.pm ==> sub _maildomain ()

sub valid_fqdn {
	my $domain = shift;
	return defined $domain && !($^O eq 'darwin' && $domain =~ /\.local$/) && $domain =~ /\./;
}

sub maildomain_net {
	my $maildomain;

	if (eval { require Net::Domain; 1 }) {
		my $domain = Net::Domain::domainname();
		$maildomain = $domain if valid_fqdn($domain);
	}

	return $maildomain;
}

sub maildomain_mta {
	my $maildomain;

	if (eval { require Net::SMTP; 1 }) {
		for my $host (qw(mailhost localhost)) {
			my $smtp = Net::SMTP->new($host);
			if (defined $smtp) {
				my $domain = $smtp->domain;
				$smtp->quit;

				$maildomain = $domain if valid_fqdn($domain);

				last if $maildomain;
			}
		}
	}

	return $maildomain;
}

sub maildomain {
	return maildomain_net() || maildomain_mta() || 'localhost.localdomain';
}

sub smtp_host_string {
	if (defined $smtp_server_port) {
		return "$smtp_server:$smtp_server_port";
	} else {
		return $smtp_server;
	}
}

# Returns 1 if authentication succeeded or was not necessary
# (smtp_user was not specified), and 0 otherwise.

sub smtp_auth_maybe {
	if (!defined $smtp_authuser || $auth) {
		return 1;
	}

	# Workaround AUTH PLAIN/LOGIN interaction defect
	# with Authen::SASL::Cyrus
	eval {
		require Authen::SASL;
		Authen::SASL->import(qw(Perl));
	};

	# Check mechanism naming as defined in:
	# https://tools.ietf.org/html/rfc4422#page-8
	if ($smtp_auth && $smtp_auth !~ /^(\b[A-Z0-9-_]{1,20}\s*)*$/) {
		die "invalid smtp auth: '${smtp_auth}'";
	}

	# TODO: Authentication may fail not because credentials were
	# invalid but due to other reasons, in which we should not
	# reject credentials.
	$auth = Git::credential({
		'protocol' => 'smtp',
		'host' => smtp_host_string(),
		'username' => $smtp_authuser,
		# if there's no password, "git credential fill" will
		# give us one, otherwise it'll just pass this one.
		'password' => $smtp_authpass
	}, sub {
		my $cred = shift;

		if ($smtp_auth) {
			my $sasl = Authen::SASL->new(
				mechanism => $smtp_auth,
				callback => {
					user => $cred->{'username'},
					pass => $cred->{'password'},
					authname => $cred->{'username'},
				}
			);

			return !!$smtp->auth($sasl);
		}

		return !!$smtp->auth($cred->{'username'}, $cred->{'password'});
	});

	return $auth;
}

sub ssl_verify_params {
	eval {
		require IO::Socket::SSL;
		IO::Socket::SSL->import(qw/SSL_VERIFY_PEER SSL_VERIFY_NONE/);
	};
	if ($@) {
		print STDERR "Not using SSL_VERIFY_PEER due to out-of-date IO::Socket::SSL.\n";
		return;
	}

	if (!defined $smtp_ssl_cert_path) {
		# use the OpenSSL defaults
		return (SSL_verify_mode => SSL_VERIFY_PEER());
	}

	if ($smtp_ssl_cert_path eq "") {
		return (SSL_verify_mode => SSL_VERIFY_NONE());
	} elsif (-d $smtp_ssl_cert_path) {
		return (SSL_verify_mode => SSL_VERIFY_PEER(),
			SSL_ca_path => $smtp_ssl_cert_path);
	} elsif (-f $smtp_ssl_cert_path) {
		return (SSL_verify_mode => SSL_VERIFY_PEER(),
			SSL_ca_file => $smtp_ssl_cert_path);
	} else {
		die "CA path \"$smtp_ssl_cert_path\" does not exist";
	}
}

sub file_name_is_absolute {
	my ($path) = @_;

	# msys does not grok DOS drive-prefixes
	if ($^O eq 'msys') {
		return ($path =~ m#^/# || $path =~ m#^[a-zA-Z]\:#)
	}

	require File::Spec::Functions;
	return File::Spec::Functions::file_name_is_absolute($path);
}

# Returns 1 if the message was sent, and 0 otherwise.
# In actuality, the whole program dies when there
# is an error sending a message.

sub send_message {
	my @recipients = unique_email_list(@to);
	@cc = (grep { my $cc = extract_valid_address_or_die($_);
		      not grep { $cc eq $_ || $_ =~ /<\Q${cc}\E>$/ } @recipients
		    }
	       @cc);
	my $to = join (",\n\t", @recipients);
	@recipients = unique_email_list(@recipients,@cc,@bcclist);
	@recipients = (map { extract_valid_address_or_die($_) } @recipients);
	my $date = format_2822_time($time++);
	my $gitversion = '@@GIT_VERSION@@';
	if ($gitversion =~ m/..GIT_VERSION../) {
	    $gitversion = Git::version();
	}

	my $cc = join(",\n\t", unique_email_list(@cc));
	my $ccline = "";
	if ($cc ne '') {
		$ccline = "\nCc: $cc";
	}
	make_message_id() unless defined($message_id);

	my $header = "From: $sender
To: $to${ccline}
Subject: $subject
Date: $date
Message-Id: $message_id
";
	if ($use_xmailer) {
		$header .= "X-Mailer: git-send-email $gitversion\n";
	}
	if ($reply_to) {

		$header .= "In-Reply-To: $reply_to\n";
		$header .= "References: $references\n";
	}
	if (@xh) {
		$header .= join("\n", @xh) . "\n";
	}

	my @sendmail_parameters = ('-i', @recipients);
	my $raw_from = $sender;
	if (defined $envelope_sender && $envelope_sender ne "auto") {
		$raw_from = $envelope_sender;
	}
	$raw_from = extract_valid_address($raw_from);
	unshift (@sendmail_parameters,
			'-f', $raw_from) if(defined $envelope_sender);

	if ($needs_confirm && !$dry_run) {
		print "\n$header\n";
		if ($needs_confirm eq "inform") {
			$confirm_unconfigured = 0; # squelch this message for the rest of this run
			$ask_default = "y"; # assume yes on EOF since user hasn't explicitly asked for confirmation
			print "    The Cc list above has been expanded by additional\n";
			print "    addresses found in the patch commit message. By default\n";
			print "    send-email prompts before sending whenever this occurs.\n";
			print "    This behavior is controlled by the sendemail.confirm\n";
			print "    configuration setting.\n";
			print "\n";
			print "    For additional information, run 'git send-email --help'.\n";
			print "    To retain the current behavior, but squelch this message,\n";
			print "    run 'git config --global sendemail.confirm auto'.\n\n";
		}
		$_ = ask("Send this email? ([y]es|[n]o|[q]uit|[a]ll): ",
		         valid_re => qr/^(?:yes|y|no|n|quit|q|all|a)/i,
		         default => $ask_default);
		die "Send this email reply required" unless defined $_;
		if (/^n/i) {
			return 0;
		} elsif (/^q/i) {
			cleanup_compose_files();
			exit(0);
		} elsif (/^a/i) {
			$confirm = 'never';
		}
	}

	unshift (@sendmail_parameters, @smtp_server_options);

	if ($dry_run) {
		# We don't want to send the email.
	} elsif (file_name_is_absolute($smtp_server)) {
		my $pid = open my $sm, '|-';
		defined $pid or die $!;
		if (!$pid) {
			exec($smtp_server, @sendmail_parameters) or die $!;
		}
		print $sm "$header\n$message";
		close $sm or die $!;
	} else {

		if (!defined $smtp_server) {
			die "The required SMTP server is not properly defined."
		}

		if ($smtp_encryption eq 'ssl') {
			$smtp_server_port ||= 465; # ssmtp
			require Net::SMTP::SSL;
			$smtp_domain ||= maildomain();
			require IO::Socket::SSL;

			# Suppress "variable accessed once" warning.
			{
				no warnings 'once';
				$IO::Socket::SSL::DEBUG = 1;
			}

			# Net::SMTP::SSL->new() does not forward any SSL options
			IO::Socket::SSL::set_client_defaults(
				ssl_verify_params());
			$smtp ||= Net::SMTP::SSL->new($smtp_server,
						      Hello => $smtp_domain,
						      Port => $smtp_server_port,
						      Debug => $debug_net_smtp);
		}
		else {
			require Net::SMTP;
			$smtp_domain ||= maildomain();
			$smtp_server_port ||= 25;
			$smtp ||= Net::SMTP->new($smtp_server,
						 Hello => $smtp_domain,
						 Debug => $debug_net_smtp,
						 Port => $smtp_server_port);
			if ($smtp_encryption eq 'tls' && $smtp) {
				require Net::SMTP::SSL;
				$smtp->command('STARTTLS');
				$smtp->response();
				if ($smtp->code == 220) {
					$smtp = Net::SMTP::SSL->start_SSL($smtp,
									  ssl_verify_params())
						or die "STARTTLS failed! ".IO::Socket::SSL::errstr();
					$smtp_encryption = '';
					# Send EHLO again to receive fresh
					# supported commands
					$smtp->hello($smtp_domain);
				} else {
					die "Server does not support STARTTLS! ".$smtp->message;
				}
			}
		}

		if (!$smtp) {
			die "Unable to initialize SMTP properly. Check config and use --smtp-debug. ",
			    "VALUES: server=$smtp_server ",
			    "encryption=$smtp_encryption ",
			    "hello=$smtp_domain",
			    defined $smtp_server_port ? " port=$smtp_server_port" : "";
		}

		smtp_auth_maybe or die $smtp->message;

		$smtp->mail( $raw_from ) or die $smtp->message;
		$smtp->to( @recipients ) or die $smtp->message;
		$smtp->data or die $smtp->message;
		$smtp->datasend("$header\n") or die $smtp->message;
		my @lines = split /^/, $message;
		foreach my $line (@lines) {
			$smtp->datasend("$line") or die $smtp->message;
		}
		$smtp->dataend() or die $smtp->message;
		$smtp->code =~ /250|200/ or die "Failed to send $subject\n".$smtp->message;
	}
	if ($quiet) {
		printf (($dry_run ? "Dry-" : "")."Sent %s\n", $subject);
	} else {
		print (($dry_run ? "Dry-" : "")."OK. Log says:\n");
		if (!file_name_is_absolute($smtp_server)) {
			print "Server: $smtp_server\n";
			print "MAIL FROM:<$raw_from>\n";
			foreach my $entry (@recipients) {
			    print "RCPT TO:<$entry>\n";
			}
		} else {
			print "Sendmail: $smtp_server ".join(' ',@sendmail_parameters)."\n";
		}
		print $header, "\n";
		if ($smtp) {
			print "Result: ", $smtp->code, ' ',
				($smtp->message =~ /\n([^\n]+\n)$/s), "\n";
		} else {
			print "Result: OK\n";
		}
	}

	return 1;
}

$reply_to = $initial_reply_to;
$references = $initial_reply_to || '';
$subject = $initial_subject;
$message_num = 0;

foreach my $t (@files) {
	open my $fh, "<", $t or die "can't open file $t";

	my $author = undef;
	my $sauthor = undef;
	my $author_encoding;
	my $has_content_type;
	my $body_encoding;
	my $xfer_encoding;
	my $has_mime_version;
	@to = ();
	@cc = ();
	@xh = ();
	my $input_format = undef;
	my @header = ();
	$message = "";
	$message_num++;
	# First unfold multiline header fields
	while(<$fh>) {
		last if /^\s*$/;
		if (/^\s+\S/ and @header) {
			chomp($header[$#header]);
			s/^\s+/ /;
			$header[$#header] .= $_;
	    } else {
			push(@header, $_);
		}
	}
	# Now parse the header
	foreach(@header) {
		if (/^From /) {
			$input_format = 'mbox';
			next;
		}
		chomp;
		if (!defined $input_format && /^[-A-Za-z]+:\s/) {
			$input_format = 'mbox';
		}

		if (defined $input_format && $input_format eq 'mbox') {
			if (/^Subject:\s+(.*)$/i) {
				$subject = $1;
			}
			elsif (/^From:\s+(.*)$/i) {
				($author, $author_encoding) = unquote_rfc2047($1);
				$sauthor = sanitize_address($author);
				next if $suppress_cc{'author'};
				next if $suppress_cc{'self'} and $sauthor eq $sender;
				printf("(mbox) Adding cc: %s from line '%s'\n",
					$1, $_) unless $quiet;
				push @cc, $1;
			}
			elsif (/^To:\s+(.*)$/i) {
				foreach my $addr (parse_address_line($1)) {
					printf("(mbox) Adding to: %s from line '%s'\n",
						$addr, $_) unless $quiet;
					push @to, $addr;
				}
			}
			elsif (/^Cc:\s+(.*)$/i) {
				foreach my $addr (parse_address_line($1)) {
					my $qaddr = unquote_rfc2047($addr);
					my $saddr = sanitize_address($qaddr);
					if ($saddr eq $sender) {
						next if ($suppress_cc{'self'});
					} else {
						next if ($suppress_cc{'cc'});
					}
					printf("(mbox) Adding cc: %s from line '%s'\n",
						$addr, $_) unless $quiet;
					push @cc, $addr;
				}
			}
			elsif (/^Content-type:/i) {
				$has_content_type = 1;
				if (/charset="?([^ "]+)/) {
					$body_encoding = $1;
				}
				push @xh, $_;
			}
			elsif (/^MIME-Version/i) {
				$has_mime_version = 1;
				push @xh, $_;
			}
			elsif (/^Message-Id: (.*)/i) {
				$message_id = $1;
			}
			elsif (/^Content-Transfer-Encoding: (.*)/i) {
				$xfer_encoding = $1 if not defined $xfer_encoding;
			}
			elsif (!/^Date:\s/i && /^[-A-Za-z]+:\s+\S/) {
				push @xh, $_;
			}

		} else {
			# In the traditional
			# "send lots of email" format,
			# line 1 = cc
			# line 2 = subject
			# So let's support that, too.
			$input_format = 'lots';
			if (@cc == 0 && !$suppress_cc{'cc'}) {
				printf("(non-mbox) Adding cc: %s from line '%s'\n",
					$_, $_) unless $quiet;
				push @cc, $_;
			} elsif (!defined $subject) {
				$subject = $_;
			}
		}
	}
	# Now parse the message body
	while(<$fh>) {
		$message .=  $_;
		if (/^(Signed-off-by|Cc): (.*)$/i) {
			chomp;
			my ($what, $c) = ($1, $2);
			chomp $c;
			my $sc = sanitize_address($c);
			if ($sc eq $sender) {
				next if ($suppress_cc{'self'});
			} else {
				next if $suppress_cc{'sob'} and $what =~ /Signed-off-by/i;
				next if $suppress_cc{'bodycc'} and $what =~ /Cc/i;
			}
			push @cc, $c;
			printf("(body) Adding cc: %s from line '%s'\n",
				$c, $_) unless $quiet;
		}
	}
	close $fh;

	push @to, recipients_cmd("to-cmd", "to", $to_cmd, $t)
		if defined $to_cmd;
	push @cc, recipients_cmd("cc-cmd", "cc", $cc_cmd, $t)
		if defined $cc_cmd && !$suppress_cc{'cccmd'};

	if ($broken_encoding{$t} && !$has_content_type) {
		$xfer_encoding = '8bit' if not defined $xfer_encoding;
		$has_content_type = 1;
		push @xh, "Content-Type: text/plain; charset=$auto_8bit_encoding";
		$body_encoding = $auto_8bit_encoding;
<<<<<<< HEAD
	}

	if ($broken_encoding{$t} && !is_rfc2047_quoted($subject)) {
		$subject = quote_subject($subject, $auto_8bit_encoding);
	}

=======
	}

	if ($broken_encoding{$t} && !is_rfc2047_quoted($subject)) {
		$subject = quote_subject($subject, $auto_8bit_encoding);
	}

>>>>>>> 6ebdac1b
	if (defined $sauthor and $sauthor ne $sender) {
		$message = "From: $author\n\n$message";
		if (defined $author_encoding) {
			if ($has_content_type) {
				if ($body_encoding eq $author_encoding) {
					# ok, we already have the right encoding
				}
				else {
					# uh oh, we should re-encode
				}
			}
			else {
				$xfer_encoding = '8bit' if not defined $xfer_encoding;
				$has_content_type = 1;
				push @xh,
				  "Content-Type: text/plain; charset=$author_encoding";
			}
		}
	}
	if (defined $target_xfer_encoding) {
		$xfer_encoding = '8bit' if not defined $xfer_encoding;
		$message = apply_transfer_encoding(
			$message, $xfer_encoding, $target_xfer_encoding);
		$xfer_encoding = $target_xfer_encoding;
	}
	if (defined $xfer_encoding) {
		push @xh, "Content-Transfer-Encoding: $xfer_encoding";
	}
	if (defined $xfer_encoding or $has_content_type) {
		unshift @xh, 'MIME-Version: 1.0' unless $has_mime_version;
	}

	$needs_confirm = (
		$confirm eq "always" or
		($confirm =~ /^(?:auto|cc)$/ && @cc) or
		($confirm =~ /^(?:auto|compose)$/ && $compose && $message_num == 1));
	$needs_confirm = "inform" if ($needs_confirm && $confirm_unconfigured && @cc);

	@to = process_address_list(@to);
	@cc = process_address_list(@cc);

	@to = (@initial_to, @to);
	@cc = (@initial_cc, @cc);

	if ($message_num == 1) {
		if (defined $cover_cc and $cover_cc) {
			@initial_cc = @cc;
		}
		if (defined $cover_to and $cover_to) {
			@initial_to = @to;
		}
	}

	my $message_was_sent = send_message();

	# set up for the next message
	if ($thread && $message_was_sent &&
		($chain_reply_to || !defined $reply_to || length($reply_to) == 0 ||
		$message_num == 1)) {
		$reply_to = $message_id;
		if (length $references > 0) {
			$references .= "\n $message_id";
		} else {
			$references = "$message_id";
		}
	}
	$message_id = undef;
}

# Execute a command (e.g. $to_cmd) to get a list of email addresses
# and return a results array
sub recipients_cmd {
	my ($prefix, $what, $cmd, $file) = @_;

	my @addresses = ();
	open my $fh, "-|", "$cmd \Q$file\E"
	    or die "($prefix) Could not execute '$cmd'";
	while (my $address = <$fh>) {
		$address =~ s/^\s*//g;
		$address =~ s/\s*$//g;
		$address = sanitize_address($address);
		next if ($address eq $sender and $suppress_cc{'self'});
		push @addresses, $address;
		printf("($prefix) Adding %s: %s from: '%s'\n",
		       $what, $address, $cmd) unless $quiet;
		}
	close $fh
	    or die "($prefix) failed to close pipe to '$cmd'";
	return @addresses;
}

cleanup_compose_files();

sub cleanup_compose_files {
	unlink($compose_filename, $compose_filename . ".final") if $compose;
}

$smtp->quit if $smtp;

sub apply_transfer_encoding {
	my $message = shift;
	my $from = shift;
	my $to = shift;

	return $message if ($from eq $to and $from ne '7bit');

	require MIME::QuotedPrint;
	require MIME::Base64;

	$message = MIME::QuotedPrint::decode($message)
		if ($from eq 'quoted-printable');
	$message = MIME::Base64::decode($message)
		if ($from eq 'base64');

	die "cannot send message as 7bit"
		if ($to eq '7bit' and $message =~ /[^[:ascii:]]/);
	return $message
		if ($to eq '7bit' or $to eq '8bit');
	return MIME::QuotedPrint::encode($message, "\n", 0)
		if ($to eq 'quoted-printable');
	return MIME::Base64::encode($message, "\n")
		if ($to eq 'base64');
	die "invalid transfer encoding";
}

sub unique_email_list {
	my %seen;
	my @emails;

	foreach my $entry (@_) {
		my $clean = extract_valid_address_or_die($entry);
		$seen{$clean} ||= 0;
		next if $seen{$clean}++;
		push @emails, $entry;
	}
	return @emails;
}

sub validate_patch {
	my $fn = shift;
	open(my $fh, '<', $fn)
		or die "unable to open $fn: $!\n";
	while (my $line = <$fh>) {
		if (length($line) > 998) {
			return "$.: patch contains a line longer than 998 characters";
		}
	}
	return;
<<<<<<< HEAD
=======
}

sub handle_backup {
	my ($last, $lastlen, $file, $known_suffix) = @_;
	my ($suffix, $skip);

	$skip = 0;
	if (defined $last &&
	    ($lastlen < length($file)) &&
	    (substr($file, 0, $lastlen) eq $last) &&
	    ($suffix = substr($file, $lastlen)) !~ /^[a-z0-9]/i) {
		if (defined $known_suffix && $suffix eq $known_suffix) {
			print "Skipping $file with backup suffix '$known_suffix'.\n";
			$skip = 1;
		} else {
			my $answer = ask("Do you really want to send $file? (y|N): ",
					 valid_re => qr/^(?:y|n)/i,
					 default => 'n');
			$skip = ($answer ne 'y');
			if ($skip) {
				$known_suffix = $suffix;
			}
		}
	}
	return ($skip, $known_suffix);
}

sub handle_backup_files {
	my @file = @_;
	my ($last, $lastlen, $known_suffix, $skip, @result);
	for my $file (@file) {
		($skip, $known_suffix) = handle_backup($last, $lastlen,
						       $file, $known_suffix);
		push @result, $file unless $skip;
		$last = $file;
		$lastlen = length($file);
	}
	return @result;
>>>>>>> 6ebdac1b
}

sub file_has_nonascii {
	my $fn = shift;
	open(my $fh, '<', $fn)
		or die "unable to open $fn: $!\n";
	while (my $line = <$fh>) {
		return 1 if $line =~ /[^[:ascii:]]/;
	}
	return 0;
}

sub body_or_subject_has_nonascii {
	my $fn = shift;
	open(my $fh, '<', $fn)
		or die "unable to open $fn: $!\n";
	while (my $line = <$fh>) {
		last if $line =~ /^$/;
		return 1 if $line =~ /^Subject.*[^[:ascii:]]/;
	}
	while (my $line = <$fh>) {
		return 1 if $line =~ /[^[:ascii:]]/;
	}
	return 0;
}<|MERGE_RESOLUTION|>--- conflicted
+++ resolved
@@ -1573,21 +1573,12 @@
 		$has_content_type = 1;
 		push @xh, "Content-Type: text/plain; charset=$auto_8bit_encoding";
 		$body_encoding = $auto_8bit_encoding;
-<<<<<<< HEAD
 	}
 
 	if ($broken_encoding{$t} && !is_rfc2047_quoted($subject)) {
 		$subject = quote_subject($subject, $auto_8bit_encoding);
 	}
 
-=======
-	}
-
-	if ($broken_encoding{$t} && !is_rfc2047_quoted($subject)) {
-		$subject = quote_subject($subject, $auto_8bit_encoding);
-	}
-
->>>>>>> 6ebdac1b
 	if (defined $sauthor and $sauthor ne $sender) {
 		$message = "From: $author\n\n$message";
 		if (defined $author_encoding) {
@@ -1736,8 +1727,6 @@
 		}
 	}
 	return;
-<<<<<<< HEAD
-=======
 }
 
 sub handle_backup {
@@ -1776,7 +1765,6 @@
 		$lastlen = length($file);
 	}
 	return @result;
->>>>>>> 6ebdac1b
 }
 
 sub file_has_nonascii {
