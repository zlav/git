#include "cache.h"
#include "repository.h"
#include "config.h"
#include "submodule-config.h"
#include "submodule.h"
#include "dir.h"
#include "diff.h"
#include "commit.h"
#include "revision.h"
#include "run-command.h"
#include "diffcore.h"
#include "refs.h"
#include "string-list.h"
#include "sha1-array.h"
#include "argv-array.h"
#include "blob.h"
#include "thread-utils.h"
#include "quote.h"
#include "remote.h"
#include "worktree.h"
#include "parse-options.h"

<<<<<<< HEAD
static int config_update_recurse_submodules = RECURSE_SUBMODULES_OFF;
=======
static int config_fetch_recurse_submodules = RECURSE_SUBMODULES_ON_DEMAND;
static int config_update_recurse_submodules = RECURSE_SUBMODULES_OFF;
static int parallel_jobs = 1;
>>>>>>> b59f4692
static struct string_list changed_submodule_paths = STRING_LIST_INIT_DUP;
static int initialized_fetch_ref_tips;
static struct oid_array ref_tips_before_fetch;
static struct oid_array ref_tips_after_fetch;

/*
 * Check if the .gitmodules file is unmerged. Parsing of the .gitmodules file
 * will be disabled because we can't guess what might be configured in
 * .gitmodules unless the user resolves the conflict.
 */
int is_gitmodules_unmerged(const struct index_state *istate)
{
	int pos = index_name_pos(istate, GITMODULES_FILE, strlen(GITMODULES_FILE));
	if (pos < 0) { /* .gitmodules not found or isn't merged */
		pos = -1 - pos;
		if (istate->cache_nr > pos) {  /* there is a .gitmodules */
			const struct cache_entry *ce = istate->cache[pos];
			if (ce_namelen(ce) == strlen(GITMODULES_FILE) &&
			    !strcmp(ce->name, GITMODULES_FILE))
				return 1;
		}
	}

	return 0;
}

/*
 * Check if the .gitmodules file has unstaged modifications.  This must be
 * checked before allowing modifications to the .gitmodules file with the
 * intention to stage them later, because when continuing we would stage the
 * modifications the user didn't stage herself too. That might change in a
 * future version when we learn to stage the changes we do ourselves without
 * staging any previous modifications.
 */
int is_staging_gitmodules_ok(const struct index_state *istate)
{
	int pos = index_name_pos(istate, GITMODULES_FILE, strlen(GITMODULES_FILE));

	if ((pos >= 0) && (pos < istate->cache_nr)) {
		struct stat st;
		if (lstat(GITMODULES_FILE, &st) == 0 &&
		    ce_match_stat(istate->cache[pos], &st, 0) & DATA_CHANGED)
			return 0;
	}

	return 1;
}

/*
 * Try to update the "path" entry in the "submodule.<name>" section of the
 * .gitmodules file. Return 0 only if a .gitmodules file was found, a section
 * with the correct path=<oldpath> setting was found and we could update it.
 */
int update_path_in_gitmodules(const char *oldpath, const char *newpath)
{
	struct strbuf entry = STRBUF_INIT;
	const struct submodule *submodule;

	if (!file_exists(GITMODULES_FILE)) /* Do nothing without .gitmodules */
		return -1;

	if (is_gitmodules_unmerged(&the_index))
		die(_("Cannot change unmerged .gitmodules, resolve merge conflicts first"));

	submodule = submodule_from_path(&null_oid, oldpath);
	if (!submodule || !submodule->name) {
		warning(_("Could not find section in .gitmodules where path=%s"), oldpath);
		return -1;
	}
	strbuf_addstr(&entry, "submodule.");
	strbuf_addstr(&entry, submodule->name);
	strbuf_addstr(&entry, ".path");
	if (git_config_set_in_file_gently(GITMODULES_FILE, entry.buf, newpath) < 0) {
		/* Maybe the user already did that, don't error out here */
		warning(_("Could not update .gitmodules entry %s"), entry.buf);
		strbuf_release(&entry);
		return -1;
	}
	strbuf_release(&entry);
	return 0;
}

/*
 * Try to remove the "submodule.<name>" section from .gitmodules where the given
 * path is configured. Return 0 only if a .gitmodules file was found, a section
 * with the correct path=<path> setting was found and we could remove it.
 */
int remove_path_from_gitmodules(const char *path)
{
	struct strbuf sect = STRBUF_INIT;
	const struct submodule *submodule;

	if (!file_exists(GITMODULES_FILE)) /* Do nothing without .gitmodules */
		return -1;

	if (is_gitmodules_unmerged(&the_index))
		die(_("Cannot change unmerged .gitmodules, resolve merge conflicts first"));

	submodule = submodule_from_path(&null_oid, path);
	if (!submodule || !submodule->name) {
		warning(_("Could not find section in .gitmodules where path=%s"), path);
		return -1;
	}
	strbuf_addstr(&sect, "submodule.");
	strbuf_addstr(&sect, submodule->name);
	if (git_config_rename_section_in_file(GITMODULES_FILE, sect.buf, NULL) < 0) {
		/* Maybe the user already did that, don't error out here */
		warning(_("Could not remove .gitmodules entry for %s"), path);
		strbuf_release(&sect);
		return -1;
	}
	strbuf_release(&sect);
	return 0;
}

void stage_updated_gitmodules(void)
{
	if (add_file_to_cache(GITMODULES_FILE, 0))
		die(_("staging updated .gitmodules failed"));
}

static int add_submodule_odb(const char *path)
{
	struct strbuf objects_directory = STRBUF_INIT;
	int ret = 0;

	ret = strbuf_git_path_submodule(&objects_directory, path, "objects/");
	if (ret)
		goto done;
	if (!is_directory(objects_directory.buf)) {
		ret = -1;
		goto done;
	}
	add_to_alternates_memory(objects_directory.buf);
done:
	strbuf_release(&objects_directory);
	return ret;
}

void set_diffopt_flags_from_submodule_config(struct diff_options *diffopt,
					     const char *path)
{
	const struct submodule *submodule = submodule_from_path(&null_oid, path);
	if (submodule) {
		if (submodule->ignore)
			handle_ignore_submodules_arg(diffopt, submodule->ignore);
		else if (is_gitmodules_unmerged(&the_index))
			DIFF_OPT_SET(diffopt, IGNORE_SUBMODULES);
	}
}

/* For loading from the .gitmodules file. */
static int git_modules_config(const char *var, const char *value, void *cb)
<<<<<<< HEAD
{
	if (starts_with(var, "submodule."))
		return parse_submodule_config_option(var, value);
	return 0;
}

/* Loads all submodule settings from the config. */
int submodule_config(const char *var, const char *value, void *cb)
=======
>>>>>>> b59f4692
{
	if (!strcmp(var, "submodule.recurse")) {
		int v = git_config_bool(var, value) ?
			RECURSE_SUBMODULES_ON : RECURSE_SUBMODULES_OFF;
		config_update_recurse_submodules = v;
		return 0;
	} else {
		return git_modules_config(var, value, cb);
	}
}

/* Cheap function that only determines if we're interested in submodules at all */
int git_default_submodule_config(const char *var, const char *value, void *cb)
{
	if (!strcmp(var, "submodule.recurse")) {
		int v = git_config_bool(var, value) ?
			RECURSE_SUBMODULES_ON : RECURSE_SUBMODULES_OFF;
		config_update_recurse_submodules = v;
	}
	return 0;
}

int option_parse_recurse_submodules_worktree_updater(const struct option *opt,
						     const char *arg, int unset)
{
	if (unset) {
		config_update_recurse_submodules = RECURSE_SUBMODULES_OFF;
		return 0;
	}
	if (arg)
		config_update_recurse_submodules =
			parse_update_recurse_submodules_arg(opt->long_name,
							    arg);
	else
		config_update_recurse_submodules = RECURSE_SUBMODULES_ON;

	return 0;
}

<<<<<<< HEAD
void load_submodule_cache(void)
{
	if (config_update_recurse_submodules == RECURSE_SUBMODULES_OFF)
		return;

	gitmodules_config();
	git_config(submodule_config, NULL);
}

static int gitmodules_cb(const char *var, const char *value, void *data)
{
	struct repository *repo = data;
	return submodule_config_option(repo, var, value);
}

void repo_read_gitmodules(struct repository *repo)
{
	if (repo->worktree) {
		char *gitmodules;

		if (repo_read_index(repo) < 0)
			return;

		gitmodules = repo_worktree_path(repo, GITMODULES_FILE);

		if (!is_gitmodules_unmerged(repo->index))
			git_config_from_file(gitmodules_cb, gitmodules, repo);

		free(gitmodules);
	}
=======
/* Loads all submodule settings from the config. */
int submodule_config(const char *var, const char *value, void *cb)
{
	if (!strcmp(var, "submodule.recurse")) {
		int v = git_config_bool(var, value) ?
			RECURSE_SUBMODULES_ON : RECURSE_SUBMODULES_OFF;
		config_update_recurse_submodules = v;
		return 0;
	} else {
		return git_modules_config(var, value, cb);
	}
}

/* Cheap function that only determines if we're interested in submodules at all */
int git_default_submodule_config(const char *var, const char *value, void *cb)
{
	if (!strcmp(var, "submodule.recurse")) {
		int v = git_config_bool(var, value) ?
			RECURSE_SUBMODULES_ON : RECURSE_SUBMODULES_OFF;
		config_update_recurse_submodules = v;
	}
	return 0;
}

int option_parse_recurse_submodules_worktree_updater(const struct option *opt,
						     const char *arg, int unset)
{
	if (unset) {
		config_update_recurse_submodules = RECURSE_SUBMODULES_OFF;
		return 0;
	}
	if (arg)
		config_update_recurse_submodules =
			parse_update_recurse_submodules_arg(opt->long_name,
							    arg);
	else
		config_update_recurse_submodules = RECURSE_SUBMODULES_ON;

	return 0;
}

void load_submodule_cache(void)
{
	if (config_update_recurse_submodules == RECURSE_SUBMODULES_OFF)
		return;

	gitmodules_config();
	git_config(submodule_config, NULL);
>>>>>>> b59f4692
}

void gitmodules_config(void)
{
	repo_read_gitmodules(the_repository);
}

void gitmodules_config_oid(const struct object_id *commit_oid)
{
	struct strbuf rev = STRBUF_INIT;
	struct object_id oid;

	if (gitmodule_oid_from_commit(commit_oid, &oid, &rev)) {
		git_config_from_blob_oid(submodule_config, rev.buf,
					 &oid, NULL);
	}
	strbuf_release(&rev);
}

/*
 * Determine if a submodule has been initialized at a given 'path'
 */
int is_submodule_active(struct repository *repo, const char *path)
{
	int ret = 0;
	char *key = NULL;
	char *value = NULL;
	const struct string_list *sl;
	const struct submodule *module;

	module = submodule_from_cache(repo, &null_oid, path);

	/* early return if there isn't a path->module mapping */
	if (!module)
		return 0;

	/* submodule.<name>.active is set */
	key = xstrfmt("submodule.%s.active", module->name);
	if (!repo_config_get_bool(repo, key, &ret)) {
		free(key);
		return ret;
	}
	free(key);

	/* submodule.active is set */
	sl = repo_config_get_value_multi(repo, "submodule.active");
	if (sl) {
		struct pathspec ps;
		struct argv_array args = ARGV_ARRAY_INIT;
		const struct string_list_item *item;

		for_each_string_list_item(item, sl) {
			argv_array_push(&args, item->string);
		}

<<<<<<< HEAD
		parse_pathspec(&ps, 0, 0, NULL, args.argv);
		ret = match_pathspec(&ps, path, strlen(path), 0, NULL, 1);

		argv_array_clear(&args);
		clear_pathspec(&ps);
		return ret;
	}

	/* fallback to checking if the URL is set */
	key = xstrfmt("submodule.%s.url", module->name);
	ret = !repo_config_get_string(repo, key, &value);

	free(value);
	free(key);
	return ret;
}

int is_submodule_populated_gently(const char *path, int *return_error_code)
{
	int ret = 0;
	char *gitdir = xstrfmt("%s/.git", path);

	if (resolve_gitdir_gently(gitdir, return_error_code))
		ret = 1;

	free(gitdir);
	return ret;
}

/*
 * Dies if the provided 'prefix' corresponds to an unpopulated submodule
 */
void die_in_unpopulated_submodule(const struct index_state *istate,
				  const char *prefix)
{
	int i, prefixlen;

	if (!prefix)
		return;

	prefixlen = strlen(prefix);

	for (i = 0; i < istate->cache_nr; i++) {
		struct cache_entry *ce = istate->cache[i];
		int ce_len = ce_namelen(ce);

		if (!S_ISGITLINK(ce->ce_mode))
			continue;
		if (prefixlen <= ce_len)
			continue;
		if (strncmp(ce->name, prefix, ce_len))
			continue;
		if (prefix[ce_len] != '/')
			continue;

		die(_("in unpopulated submodule '%s'"), ce->name);
	}
}

/*
 * Dies if any paths in the provided pathspec descends into a submodule
 */
void die_path_inside_submodule(const struct index_state *istate,
			       const struct pathspec *ps)
{
	int i, j;

	for (i = 0; i < istate->cache_nr; i++) {
		struct cache_entry *ce = istate->cache[i];
		int ce_len = ce_namelen(ce);

		if (!S_ISGITLINK(ce->ce_mode))
			continue;

		for (j = 0; j < ps->nr ; j++) {
			const struct pathspec_item *item = &ps->items[j];

			if (item->len <= ce_len)
				continue;
			if (item->match[ce_len] != '/')
				continue;
			if (strncmp(ce->name, item->match, ce_len))
				continue;
			if (item->len == ce_len + 1)
				continue;

			die(_("Pathspec '%s' is in submodule '%.*s'"),
			    item->original, ce_len, ce->name);
		}
=======
		if (!gitmodules_is_unmerged)
			git_config_from_file(git_modules_config,
				gitmodules_path.buf, NULL);
		strbuf_release(&gitmodules_path);
>>>>>>> b59f4692
	}
}

static int gitmodules_cb(const char *var, const char *value, void *data)
{
	struct repository *repo = data;
	return submodule_config_option(repo, var, value);
}

void repo_read_gitmodules(struct repository *repo)
{
	char *gitmodules_path = repo_worktree_path(repo, ".gitmodules");

	git_config_from_file(gitmodules_cb, gitmodules_path, repo);
	free(gitmodules_path);
}

void gitmodules_config_oid(const struct object_id *commit_oid)
{
	struct strbuf rev = STRBUF_INIT;
	struct object_id oid;

	if (gitmodule_oid_from_commit(commit_oid, &oid, &rev)) {
		git_config_from_blob_oid(submodule_config, rev.buf,
					 &oid, NULL);
	}
	strbuf_release(&rev);
}

/*
 * Determine if a submodule has been initialized at a given 'path'
 */
int is_submodule_active(struct repository *repo, const char *path)
{
	int ret = 0;
	char *key = NULL;
	char *value = NULL;
	const struct string_list *sl;
	const struct submodule *module;

	module = submodule_from_cache(repo, &null_oid, path);

	/* early return if there isn't a path->module mapping */
	if (!module)
		return 0;

	/* submodule.<name>.active is set */
	key = xstrfmt("submodule.%s.active", module->name);
	if (!repo_config_get_bool(repo, key, &ret)) {
		free(key);
		return ret;
	}
	free(key);

	/* submodule.active is set */
	sl = repo_config_get_value_multi(repo, "submodule.active");
	if (sl) {
		struct pathspec ps;
		struct argv_array args = ARGV_ARRAY_INIT;
		const struct string_list_item *item;

		for_each_string_list_item(item, sl) {
			argv_array_push(&args, item->string);
		}

		parse_pathspec(&ps, 0, 0, NULL, args.argv);
		ret = match_pathspec(&ps, path, strlen(path), 0, NULL, 1);

		argv_array_clear(&args);
		clear_pathspec(&ps);
		return ret;
	}

	/* fallback to checking if the URL is set */
	key = xstrfmt("submodule.%s.url", module->name);
	ret = !repo_config_get_string(repo, key, &value);

	free(value);
	free(key);
	return ret;
}

int is_submodule_populated_gently(const char *path, int *return_error_code)
{
	int ret = 0;
	char *gitdir = xstrfmt("%s/.git", path);

	if (resolve_gitdir_gently(gitdir, return_error_code))
		ret = 1;

	free(gitdir);
	return ret;
}

/*
 * Dies if the provided 'prefix' corresponds to an unpopulated submodule
 */
void die_in_unpopulated_submodule(const struct index_state *istate,
				  const char *prefix)
{
	int i, prefixlen;

	if (!prefix)
		return;

	prefixlen = strlen(prefix);

	for (i = 0; i < istate->cache_nr; i++) {
		struct cache_entry *ce = istate->cache[i];
		int ce_len = ce_namelen(ce);

		if (!S_ISGITLINK(ce->ce_mode))
			continue;
		if (prefixlen <= ce_len)
			continue;
		if (strncmp(ce->name, prefix, ce_len))
			continue;
		if (prefix[ce_len] != '/')
			continue;

		die(_("in unpopulated submodule '%s'"), ce->name);
	}
}

/*
 * Dies if any paths in the provided pathspec descends into a submodule
 */
void die_path_inside_submodule(const struct index_state *istate,
			       const struct pathspec *ps)
{
	int i, j;

	for (i = 0; i < istate->cache_nr; i++) {
		struct cache_entry *ce = istate->cache[i];
		int ce_len = ce_namelen(ce);

		if (!S_ISGITLINK(ce->ce_mode))
			continue;

		for (j = 0; j < ps->nr ; j++) {
			const struct pathspec_item *item = &ps->items[j];

			if (item->len <= ce_len)
				continue;
			if (item->match[ce_len] != '/')
				continue;
			if (strncmp(ce->name, item->match, ce_len))
				continue;
			if (item->len == ce_len + 1)
				continue;

			die(_("Pathspec '%s' is in submodule '%.*s'"),
			    item->original, ce_len, ce->name);
		}
	}
}

int parse_submodule_update_strategy(const char *value,
		struct submodule_update_strategy *dst)
{
	free((void*)dst->command);
	dst->command = NULL;
	if (!strcmp(value, "none"))
		dst->type = SM_UPDATE_NONE;
	else if (!strcmp(value, "checkout"))
		dst->type = SM_UPDATE_CHECKOUT;
	else if (!strcmp(value, "rebase"))
		dst->type = SM_UPDATE_REBASE;
	else if (!strcmp(value, "merge"))
		dst->type = SM_UPDATE_MERGE;
	else if (skip_prefix(value, "!", &value)) {
		dst->type = SM_UPDATE_COMMAND;
		dst->command = xstrdup(value);
	} else
		return -1;
	return 0;
}

const char *submodule_strategy_to_string(const struct submodule_update_strategy *s)
{
	struct strbuf sb = STRBUF_INIT;
	switch (s->type) {
	case SM_UPDATE_CHECKOUT:
		return "checkout";
	case SM_UPDATE_MERGE:
		return "merge";
	case SM_UPDATE_REBASE:
		return "rebase";
	case SM_UPDATE_NONE:
		return "none";
	case SM_UPDATE_UNSPECIFIED:
		return NULL;
	case SM_UPDATE_COMMAND:
		strbuf_addf(&sb, "!%s", s->command);
		return strbuf_detach(&sb, NULL);
	}
	return NULL;
}

void handle_ignore_submodules_arg(struct diff_options *diffopt,
				  const char *arg)
{
	DIFF_OPT_CLR(diffopt, IGNORE_SUBMODULES);
	DIFF_OPT_CLR(diffopt, IGNORE_UNTRACKED_IN_SUBMODULES);
	DIFF_OPT_CLR(diffopt, IGNORE_DIRTY_SUBMODULES);

	if (!strcmp(arg, "all"))
		DIFF_OPT_SET(diffopt, IGNORE_SUBMODULES);
	else if (!strcmp(arg, "untracked"))
		DIFF_OPT_SET(diffopt, IGNORE_UNTRACKED_IN_SUBMODULES);
	else if (!strcmp(arg, "dirty"))
		DIFF_OPT_SET(diffopt, IGNORE_DIRTY_SUBMODULES);
	else if (strcmp(arg, "none"))
		die("bad --ignore-submodules argument: %s", arg);
}

static int prepare_submodule_summary(struct rev_info *rev, const char *path,
		struct commit *left, struct commit *right,
		struct commit_list *merge_bases)
{
	struct commit_list *list;

	init_revisions(rev, NULL);
	setup_revisions(0, NULL, rev, NULL);
	rev->left_right = 1;
	rev->first_parent_only = 1;
	left->object.flags |= SYMMETRIC_LEFT;
	add_pending_object(rev, &left->object, path);
	add_pending_object(rev, &right->object, path);
	for (list = merge_bases; list; list = list->next) {
		list->item->object.flags |= UNINTERESTING;
		add_pending_object(rev, &list->item->object,
			oid_to_hex(&list->item->object.oid));
	}
	return prepare_revision_walk(rev);
}

static void print_submodule_summary(struct rev_info *rev, struct diff_options *o)
{
	static const char format[] = "  %m %s";
	struct strbuf sb = STRBUF_INIT;
	struct commit *commit;

	while ((commit = get_revision(rev))) {
		struct pretty_print_context ctx = {0};
		ctx.date_mode = rev->date_mode;
		ctx.output_encoding = get_log_output_encoding();
		strbuf_setlen(&sb, 0);
		format_commit_message(commit, format, &sb, &ctx);
		strbuf_addch(&sb, '\n');
		if (commit->object.flags & SYMMETRIC_LEFT)
			diff_emit_submodule_del(o, sb.buf);
		else
			diff_emit_submodule_add(o, sb.buf);
	}
	strbuf_release(&sb);
}

static void prepare_submodule_repo_env_no_git_dir(struct argv_array *out)
{
	const char * const *var;

	for (var = local_repo_env; *var; var++) {
		if (strcmp(*var, CONFIG_DATA_ENVIRONMENT))
			argv_array_push(out, *var);
	}
}

void prepare_submodule_repo_env(struct argv_array *out)
{
	prepare_submodule_repo_env_no_git_dir(out);
	argv_array_pushf(out, "%s=%s", GIT_DIR_ENVIRONMENT,
			 DEFAULT_GIT_DIR_ENVIRONMENT);
}

/* Helper function to display the submodule header line prior to the full
 * summary output. If it can locate the submodule objects directory it will
 * attempt to lookup both the left and right commits and put them into the
 * left and right pointers.
 */
<<<<<<< HEAD
static void show_submodule_header(struct diff_options *o, const char *path,
		struct object_id *one, struct object_id *two,
		unsigned dirty_submodule,
=======
static void show_submodule_header(FILE *f, const char *path,
		const char *line_prefix,
		struct object_id *one, struct object_id *two,
		unsigned dirty_submodule, const char *meta,
		const char *reset,
>>>>>>> b59f4692
		struct commit **left, struct commit **right,
		struct commit_list **merge_bases)
{
	const char *message = NULL;
	struct strbuf sb = STRBUF_INIT;
	int fast_forward = 0, fast_backward = 0;

	if (dirty_submodule & DIRTY_SUBMODULE_UNTRACKED)
<<<<<<< HEAD
		diff_emit_submodule_untracked(o, path);

	if (dirty_submodule & DIRTY_SUBMODULE_MODIFIED)
		diff_emit_submodule_modified(o, path);

	if (is_null_oid(one))
		message = "(new submodule)";
	else if (is_null_oid(two))
		message = "(submodule deleted)";

	if (add_submodule_odb(path)) {
		if (!message)
			message = "(not initialized)";
		goto output_header;
	}

	/*
	 * Attempt to lookup the commit references, and determine if this is
	 * a fast forward or fast backwards update.
	 */
	*left = lookup_commit_reference(one);
	*right = lookup_commit_reference(two);

	/*
	 * Warn about missing commits in the submodule project, but only if
	 * they aren't null.
	 */
	if ((!is_null_oid(one) && !*left) ||
	     (!is_null_oid(two) && !*right))
		message = "(commits not present)";

	*merge_bases = get_merge_bases(*left, *right);
	if (*merge_bases) {
		if ((*merge_bases)->item == *left)
			fast_forward = 1;
		else if ((*merge_bases)->item == *right)
			fast_backward = 1;
	}

=======
		fprintf(f, "%sSubmodule %s contains untracked content\n",
			line_prefix, path);
	if (dirty_submodule & DIRTY_SUBMODULE_MODIFIED)
		fprintf(f, "%sSubmodule %s contains modified content\n",
			line_prefix, path);

	if (is_null_oid(one))
		message = "(new submodule)";
	else if (is_null_oid(two))
		message = "(submodule deleted)";

	if (add_submodule_odb(path)) {
		if (!message)
			message = "(not initialized)";
		goto output_header;
	}

	/*
	 * Attempt to lookup the commit references, and determine if this is
	 * a fast forward or fast backwards update.
	 */
	*left = lookup_commit_reference(one);
	*right = lookup_commit_reference(two);

	/*
	 * Warn about missing commits in the submodule project, but only if
	 * they aren't null.
	 */
	if ((!is_null_oid(one) && !*left) ||
	     (!is_null_oid(two) && !*right))
		message = "(commits not present)";

	*merge_bases = get_merge_bases(*left, *right);
	if (*merge_bases) {
		if ((*merge_bases)->item == *left)
			fast_forward = 1;
		else if ((*merge_bases)->item == *right)
			fast_backward = 1;
	}

>>>>>>> b59f4692
	if (!oidcmp(one, two)) {
		strbuf_release(&sb);
		return;
	}

output_header:
<<<<<<< HEAD
	strbuf_addf(&sb, "Submodule %s ", path);
=======
	strbuf_addf(&sb, "%s%sSubmodule %s ", line_prefix, meta, path);
>>>>>>> b59f4692
	strbuf_add_unique_abbrev(&sb, one->hash, DEFAULT_ABBREV);
	strbuf_addstr(&sb, (fast_backward || fast_forward) ? ".." : "...");
	strbuf_add_unique_abbrev(&sb, two->hash, DEFAULT_ABBREV);
	if (message)
		strbuf_addf(&sb, " %s\n", message);
	else
		strbuf_addf(&sb, "%s:\n", fast_backward ? " (rewind)" : "");
	diff_emit_submodule_header(o, sb.buf);

	strbuf_release(&sb);
}

void show_submodule_summary(struct diff_options *o, const char *path,
		struct object_id *one, struct object_id *two,
		unsigned dirty_submodule)
{
	struct rev_info rev;
	struct commit *left = NULL, *right = NULL;
	struct commit_list *merge_bases = NULL;

	show_submodule_header(o, path, one, two, dirty_submodule,
			      &left, &right, &merge_bases);

	/*
	 * If we don't have both a left and a right pointer, there is no
	 * reason to try and display a summary. The header line should contain
	 * all the information the user needs.
	 */
	if (!left || !right)
		goto out;

	/* Treat revision walker failure the same as missing commits */
	if (prepare_submodule_summary(&rev, path, left, right, merge_bases)) {
		diff_emit_submodule_error(o, "(revision walker failed)\n");
		goto out;
	}

	print_submodule_summary(&rev, o);

out:
	if (merge_bases)
		free_commit_list(merge_bases);
	clear_commit_marks(left, ~0);
	clear_commit_marks(right, ~0);
}

void show_submodule_inline_diff(struct diff_options *o, const char *path,
		struct object_id *one, struct object_id *two,
		unsigned dirty_submodule)
{
	const struct object_id *old = &empty_tree_oid, *new = &empty_tree_oid;
	struct commit *left = NULL, *right = NULL;
	struct commit_list *merge_bases = NULL;
	struct child_process cp = CHILD_PROCESS_INIT;
	struct strbuf sb = STRBUF_INIT;

	show_submodule_header(o, path, one, two, dirty_submodule,
			      &left, &right, &merge_bases);

	/* We need a valid left and right commit to display a difference */
	if (!(left || is_null_oid(one)) ||
	    !(right || is_null_oid(two)))
		goto done;

<<<<<<< HEAD
=======
	strbuf_release(&sb);
}

void show_submodule_summary(FILE *f, const char *path,
		const char *line_prefix,
		struct object_id *one, struct object_id *two,
		unsigned dirty_submodule, const char *meta,
		const char *del, const char *add, const char *reset)
{
	struct rev_info rev;
	struct commit *left = NULL, *right = NULL;
	struct commit_list *merge_bases = NULL;

	show_submodule_header(f, path, line_prefix, one, two, dirty_submodule,
			      meta, reset, &left, &right, &merge_bases);

	/*
	 * If we don't have both a left and a right pointer, there is no
	 * reason to try and display a summary. The header line should contain
	 * all the information the user needs.
	 */
	if (!left || !right)
		goto out;

	/* Treat revision walker failure the same as missing commits */
	if (prepare_submodule_summary(&rev, path, left, right, merge_bases)) {
		fprintf(f, "%s(revision walker failed)\n", line_prefix);
		goto out;
	}

	print_submodule_summary(&rev, f, line_prefix, del, add, reset);

out:
	if (merge_bases)
		free_commit_list(merge_bases);
	clear_commit_marks(left, ~0);
	clear_commit_marks(right, ~0);
}

void show_submodule_inline_diff(FILE *f, const char *path,
		const char *line_prefix,
		struct object_id *one, struct object_id *two,
		unsigned dirty_submodule, const char *meta,
		const char *del, const char *add, const char *reset,
		const struct diff_options *o)
{
	const struct object_id *old = current_hash->empty_tree, *new = current_hash->empty_tree;
	struct commit *left = NULL, *right = NULL;
	struct commit_list *merge_bases = NULL;
	struct strbuf submodule_dir = STRBUF_INIT;
	struct child_process cp = CHILD_PROCESS_INIT;

	show_submodule_header(f, path, line_prefix, one, two, dirty_submodule,
			      meta, reset, &left, &right, &merge_bases);

	/* We need a valid left and right commit to display a difference */
	if (!(left || is_null_oid(one)) ||
	    !(right || is_null_oid(two)))
		goto done;

>>>>>>> b59f4692
	if (left)
		old = one;
	if (right)
		new = two;

<<<<<<< HEAD
	cp.git_cmd = 1;
	cp.dir = path;
	cp.out = -1;
=======
	fflush(f);
	cp.git_cmd = 1;
	cp.dir = path;
	cp.out = dup(fileno(f));
>>>>>>> b59f4692
	cp.no_stdin = 1;

	/* TODO: other options may need to be passed here. */
	argv_array_pushl(&cp.args, "diff", "--submodule=diff", NULL);
<<<<<<< HEAD
	argv_array_pushf(&cp.args, "--color=%s", want_color(o->use_color) ?
			 "always" : "never");

=======

	argv_array_pushf(&cp.args, "--line-prefix=%s", line_prefix);
>>>>>>> b59f4692
	if (DIFF_OPT_TST(o, REVERSE_DIFF)) {
		argv_array_pushf(&cp.args, "--src-prefix=%s%s/",
				 o->b_prefix, path);
		argv_array_pushf(&cp.args, "--dst-prefix=%s%s/",
				 o->a_prefix, path);
	} else {
		argv_array_pushf(&cp.args, "--src-prefix=%s%s/",
				 o->a_prefix, path);
		argv_array_pushf(&cp.args, "--dst-prefix=%s%s/",
				 o->b_prefix, path);
	}
	argv_array_push(&cp.args, oid_to_hex(old));
	/*
	 * If the submodule has modified content, we will diff against the
	 * work tree, under the assumption that the user has asked for the
	 * diff format and wishes to actually see all differences even if they
	 * haven't yet been committed to the submodule yet.
	 */
	if (!(dirty_submodule & DIRTY_SUBMODULE_MODIFIED))
		argv_array_push(&cp.args, oid_to_hex(new));

	prepare_submodule_repo_env(&cp.env_array);
<<<<<<< HEAD
	if (start_command(&cp))
		diff_emit_submodule_error(o, "(diff failed)\n");

	while (strbuf_getwholeline_fd(&sb, cp.out, '\n') != EOF)
		diff_emit_submodule_pipethrough(o, sb.buf, sb.len);

	if (finish_command(&cp))
		diff_emit_submodule_error(o, "(diff failed)\n");

done:
	strbuf_release(&sb);
=======
	if (run_command(&cp))
		fprintf(f, "(diff failed)\n");

done:
	strbuf_release(&submodule_dir);
>>>>>>> b59f4692
	if (merge_bases)
		free_commit_list(merge_bases);
	if (left)
		clear_commit_marks(left, ~0);
	if (right)
		clear_commit_marks(right, ~0);
<<<<<<< HEAD
}

int should_update_submodules(void)
{
	return config_update_recurse_submodules == RECURSE_SUBMODULES_ON;
}

const struct submodule *submodule_from_ce(const struct cache_entry *ce)
{
	if (!S_ISGITLINK(ce->ce_mode))
		return NULL;

	if (!should_update_submodules())
		return NULL;

	return submodule_from_path(&null_oid, ce->name);
}

static struct oid_array *submodule_commits(struct string_list *submodules,
					   const char *path)
{
	struct string_list_item *item;

	item = string_list_insert(submodules, path);
	if (item->util)
		return (struct oid_array *) item->util;

	/* NEEDSWORK: should we have oid_array_init()? */
	item->util = xcalloc(1, sizeof(struct oid_array));
	return (struct oid_array *) item->util;
}

static void collect_changed_submodules_cb(struct diff_queue_struct *q,
					  struct diff_options *options,
					  void *data)
{
	int i;
	struct string_list *changed = data;

	for (i = 0; i < q->nr; i++) {
		struct diff_filepair *p = q->queue[i];
		struct oid_array *commits;
		if (!S_ISGITLINK(p->two->mode))
			continue;

		if (S_ISGITLINK(p->one->mode)) {
			/*
			 * NEEDSWORK: We should honor the name configured in
			 * the .gitmodules file of the commit we are examining
			 * here to be able to correctly follow submodules
			 * being moved around.
			 */
			commits = submodule_commits(changed, p->two->path);
			oid_array_append(commits, &p->two->oid);
		} else {
			/* Submodule is new or was moved here */
			/*
			 * NEEDSWORK: When the .git directories of submodules
			 * live inside the superprojects .git directory some
			 * day we should fetch new submodules directly into
			 * that location too when config or options request
			 * that so they can be checked out from there.
			 */
			continue;
		}
	}
}

/*
 * Collect the paths of submodules in 'changed' which have changed based on
 * the revisions as specified in 'argv'.  Each entry in 'changed' will also
 * have a corresponding 'struct oid_array' (in the 'util' field) which lists
 * what the submodule pointers were updated to during the change.
 */
static void collect_changed_submodules(struct string_list *changed,
				       struct argv_array *argv)
{
	struct rev_info rev;
	const struct commit *commit;

	init_revisions(&rev, NULL);
	setup_revisions(argv->argc, argv->argv, &rev, NULL);
	if (prepare_revision_walk(&rev))
		die("revision walk setup failed");

	while ((commit = get_revision(&rev))) {
		struct rev_info diff_rev;

		init_revisions(&diff_rev, NULL);
		diff_rev.diffopt.output_format |= DIFF_FORMAT_CALLBACK;
		diff_rev.diffopt.format_callback = collect_changed_submodules_cb;
		diff_rev.diffopt.format_callback_data = changed;
		diff_tree_combined_merge(commit, 1, &diff_rev);
	}

	reset_revision_walk();
=======
>>>>>>> b59f4692
}

static void free_submodules_oids(struct string_list *submodules)
{
	struct string_list_item *item;
	for_each_string_list_item(item, submodules)
		oid_array_clear((struct oid_array *) item->util);
	string_list_clear(submodules, 1);
}

int should_update_submodules(void)
{
	return config_update_recurse_submodules == RECURSE_SUBMODULES_ON;
}

const struct submodule *submodule_from_ce(const struct cache_entry *ce)
{
	if (!S_ISGITLINK(ce->ce_mode))
		return NULL;

	if (!should_update_submodules())
		return NULL;

	return submodule_from_path(&null_oid, ce->name);
}

static struct oid_array *submodule_commits(struct string_list *submodules,
					   const char *path)
{
	struct string_list_item *item;

	item = string_list_insert(submodules, path);
	if (item->util)
		return (struct oid_array *) item->util;

	/* NEEDSWORK: should we have oid_array_init()? */
	item->util = xcalloc(1, sizeof(struct oid_array));
	return (struct oid_array *) item->util;
}

static void collect_changed_submodules_cb(struct diff_queue_struct *q,
					  struct diff_options *options,
					  void *data)
{
	int i;
	struct string_list *changed = data;

	for (i = 0; i < q->nr; i++) {
		struct diff_filepair *p = q->queue[i];
		struct oid_array *commits;
		if (!S_ISGITLINK(p->two->mode))
			continue;

		if (S_ISGITLINK(p->one->mode)) {
			/*
			 * NEEDSWORK: We should honor the name configured in
			 * the .gitmodules file of the commit we are examining
			 * here to be able to correctly follow submodules
			 * being moved around.
			 */
			commits = submodule_commits(changed, p->two->path);
			oid_array_append(commits, &p->two->oid);
		} else {
			/* Submodule is new or was moved here */
			/*
			 * NEEDSWORK: When the .git directories of submodules
			 * live inside the superprojects .git directory some
			 * day we should fetch new submodules directly into
			 * that location too when config or options request
			 * that so they can be checked out from there.
			 */
			continue;
		}
	}
}

/*
 * Collect the paths of submodules in 'changed' which have changed based on
 * the revisions as specified in 'argv'.  Each entry in 'changed' will also
 * have a corresponding 'struct oid_array' (in the 'util' field) which lists
 * what the submodule pointers were updated to during the change.
 */
static void collect_changed_submodules(struct string_list *changed,
				       struct argv_array *argv)
{
	struct rev_info rev;
	const struct commit *commit;

	init_revisions(&rev, NULL);
	setup_revisions(argv->argc, argv->argv, &rev, NULL);
	if (prepare_revision_walk(&rev))
		die("revision walk setup failed");

	while ((commit = get_revision(&rev))) {
		struct rev_info diff_rev;

		init_revisions(&diff_rev, NULL);
		diff_rev.diffopt.output_format |= DIFF_FORMAT_CALLBACK;
		diff_rev.diffopt.format_callback = collect_changed_submodules_cb;
		diff_rev.diffopt.format_callback_data = changed;
		diff_tree_combined_merge(commit, 1, &diff_rev);
	}

	reset_revision_walk();
}

static void free_submodules_oids(struct string_list *submodules)
{
	struct string_list_item *item;
	for_each_string_list_item(item, submodules)
		oid_array_clear((struct oid_array *) item->util);
	string_list_clear(submodules, 1);
}

static int has_remote(const char *refname, const struct object_id *oid,
		      int flags, void *cb_data)
{
	return 1;
}

static int append_oid_to_argv(const struct object_id *oid, void *data)
{
	struct argv_array *argv = data;
	argv_array_push(argv, oid_to_hex(oid));
	return 0;
}

static int check_has_commit(const struct object_id *oid, void *data)
{
	int *has_commit = data;

	if (!lookup_commit_reference(oid))
		*has_commit = 0;

	return 0;
}

static int submodule_has_commits(const char *path, struct oid_array *commits)
{
	int has_commit = 1;

	/*
	 * Perform a cheap, but incorrect check for the existence of 'commits'.
	 * This is done by adding the submodule's object store to the in-core
	 * object store, and then querying for each commit's existence.  If we
	 * do not have the commit object anywhere, there is no chance we have
	 * it in the object store of the correct submodule and have it
	 * reachable from a ref, so we can fail early without spawning rev-list
	 * which is expensive.
	 */
	if (add_submodule_odb(path))
		return 0;

	oid_array_for_each_unique(commits, check_has_commit, &has_commit);

	if (has_commit) {
		/*
		 * Even if the submodule is checked out and the commit is
		 * present, make sure it exists in the submodule's object store
		 * and that it is reachable from a ref.
		 */
		struct child_process cp = CHILD_PROCESS_INIT;
		struct strbuf out = STRBUF_INIT;

		argv_array_pushl(&cp.args, "rev-list", "-n", "1", NULL);
		oid_array_for_each_unique(commits, append_oid_to_argv, &cp.args);
		argv_array_pushl(&cp.args, "--not", "--all", NULL);

		prepare_submodule_repo_env(&cp.env_array);
		cp.git_cmd = 1;
		cp.no_stdin = 1;
		cp.dir = path;

		if (capture_command(&cp, &out, GIT_MAX_HEXSZ + 1) || out.len)
			has_commit = 0;

		strbuf_release(&out);
	}

	return has_commit;
}

static int submodule_needs_pushing(const char *path, struct oid_array *commits)
{
	if (!submodule_has_commits(path, commits))
		/*
		 * NOTE: We do consider it safe to return "no" here. The
		 * correct answer would be "We do not know" instead of
		 * "No push needed", but it is quite hard to change
		 * the submodule pointer without having the submodule
		 * around. If a user did however change the submodules
		 * without having the submodule around, this indicates
		 * an expert who knows what they are doing or a
		 * maintainer integrating work from other people. In
		 * both cases it should be safe to skip this check.
		 */
		return 0;

	if (for_each_remote_ref_submodule(path, has_remote, NULL) > 0) {
		struct child_process cp = CHILD_PROCESS_INIT;
		struct strbuf buf = STRBUF_INIT;
		int needs_pushing = 0;

		argv_array_push(&cp.args, "rev-list");
		oid_array_for_each_unique(commits, append_oid_to_argv, &cp.args);
		argv_array_pushl(&cp.args, "--not", "--remotes", "-n", "1" , NULL);

		prepare_submodule_repo_env(&cp.env_array);
		cp.git_cmd = 1;
		cp.no_stdin = 1;
		cp.out = -1;
		cp.dir = path;
		if (start_command(&cp))
			die("Could not run 'git rev-list <commits> --not --remotes -n 1' command in submodule %s",
					path);
		if (strbuf_read(&buf, cp.out, 41))
			needs_pushing = 1;
		finish_command(&cp);
		close(cp.out);
		strbuf_release(&buf);
		return needs_pushing;
	}

	return 0;
}

int find_unpushed_submodules(struct oid_array *commits,
		const char *remotes_name, struct string_list *needs_pushing)
{
	struct string_list submodules = STRING_LIST_INIT_DUP;
	struct string_list_item *submodule;
	struct argv_array argv = ARGV_ARRAY_INIT;

	/* argv.argv[0] will be ignored by setup_revisions */
	argv_array_push(&argv, "find_unpushed_submodules");
	oid_array_for_each_unique(commits, append_oid_to_argv, &argv);
	argv_array_push(&argv, "--not");
	argv_array_pushf(&argv, "--remotes=%s", remotes_name);

	collect_changed_submodules(&submodules, &argv);

	for_each_string_list_item(submodule, &submodules) {
		struct oid_array *commits = submodule->util;
		const char *path = submodule->string;

		if (submodule_needs_pushing(path, commits))
			string_list_insert(needs_pushing, path);
	}

	free_submodules_oids(&submodules);
	argv_array_clear(&argv);

	return needs_pushing->nr;
}

static int push_submodule(const char *path,
			  const struct remote *remote,
			  const char **refspec, int refspec_nr,
			  const struct string_list *push_options,
			  int dry_run)
{
	if (add_submodule_odb(path))
		return 1;

	if (for_each_remote_ref_submodule(path, has_remote, NULL) > 0) {
		struct child_process cp = CHILD_PROCESS_INIT;
		argv_array_push(&cp.args, "push");
		if (dry_run)
			argv_array_push(&cp.args, "--dry-run");

		if (push_options && push_options->nr) {
			const struct string_list_item *item;
			for_each_string_list_item(item, push_options)
				argv_array_pushf(&cp.args, "--push-option=%s",
						 item->string);
		}

		if (remote->origin != REMOTE_UNCONFIGURED) {
			int i;
			argv_array_push(&cp.args, remote->name);
			for (i = 0; i < refspec_nr; i++)
				argv_array_push(&cp.args, refspec[i]);
		}

		prepare_submodule_repo_env(&cp.env_array);
		cp.git_cmd = 1;
		cp.no_stdin = 1;
		cp.dir = path;
		if (run_command(&cp))
			return 0;
		close(cp.out);
	}

	return 1;
}

/*
 * Perform a check in the submodule to see if the remote and refspec work.
 * Die if the submodule can't be pushed.
 */
<<<<<<< HEAD
static void submodule_push_check(const char *path, const char *head,
				 const struct remote *remote,
=======
static void submodule_push_check(const char *path, const struct remote *remote,
>>>>>>> b59f4692
				 const char **refspec, int refspec_nr)
{
	struct child_process cp = CHILD_PROCESS_INIT;
	int i;

	argv_array_push(&cp.args, "submodule--helper");
	argv_array_push(&cp.args, "push-check");
<<<<<<< HEAD
	argv_array_push(&cp.args, head);
=======
>>>>>>> b59f4692
	argv_array_push(&cp.args, remote->name);

	for (i = 0; i < refspec_nr; i++)
		argv_array_push(&cp.args, refspec[i]);

	prepare_submodule_repo_env(&cp.env_array);
	cp.git_cmd = 1;
	cp.no_stdin = 1;
	cp.no_stdout = 1;
	cp.dir = path;

	/*
	 * Simply indicate if 'submodule--helper push-check' failed.
	 * More detailed error information will be provided by the
	 * child process.
	 */
	if (run_command(&cp))
		die("process for submodule '%s' failed", path);
}

int push_unpushed_submodules(struct oid_array *commits,
			     const struct remote *remote,
			     const char **refspec, int refspec_nr,
			     const struct string_list *push_options,
			     int dry_run)
{
	int i, ret = 1;
	struct string_list needs_pushing = STRING_LIST_INIT_DUP;

	if (!find_unpushed_submodules(commits, remote->name, &needs_pushing))
		return 1;

	/*
	 * Verify that the remote and refspec can be propagated to all
	 * submodules.  This check can be skipped if the remote and refspec
	 * won't be propagated due to the remote being unconfigured (e.g. a URL
	 * instead of a remote name).
	 */
<<<<<<< HEAD
	if (remote->origin != REMOTE_UNCONFIGURED) {
		char *head;
		struct object_id head_oid;

		head = resolve_refdup("HEAD", 0, head_oid.hash, NULL);
		if (!head)
			die(_("Failed to resolve HEAD as a valid ref."));

		for (i = 0; i < needs_pushing.nr; i++)
			submodule_push_check(needs_pushing.items[i].string,
					     head, remote,
					     refspec, refspec_nr);
		free(head);
	}
=======
	if (remote->origin != REMOTE_UNCONFIGURED)
		for (i = 0; i < needs_pushing.nr; i++)
			submodule_push_check(needs_pushing.items[i].string,
					     remote, refspec, refspec_nr);
>>>>>>> b59f4692

	/* Actually push the submodules */
	for (i = 0; i < needs_pushing.nr; i++) {
		const char *path = needs_pushing.items[i].string;
		fprintf(stderr, "Pushing submodule '%s'\n", path);
		if (!push_submodule(path, remote, refspec, refspec_nr,
				    push_options, dry_run)) {
			fprintf(stderr, "Unable to push submodule '%s'\n", path);
			ret = 0;
		}
	}

	string_list_clear(&needs_pushing, 0);

	return ret;
}

static int append_oid_to_array(const char *ref, const struct object_id *oid,
			       int flags, void *data)
{
	struct oid_array *array = data;
	oid_array_append(array, oid);
	return 0;
}

void check_for_new_submodule_commits(struct object_id *oid)
{
	if (!initialized_fetch_ref_tips) {
		for_each_ref(append_oid_to_array, &ref_tips_before_fetch);
		initialized_fetch_ref_tips = 1;
	}

	oid_array_append(&ref_tips_after_fetch, oid);
}

static void calculate_changed_submodule_paths(void)
{
	struct argv_array argv = ARGV_ARRAY_INIT;
	struct string_list changed_submodules = STRING_LIST_INIT_DUP;
	const struct string_list_item *item;

	/* No need to check if there are no submodules configured */
	if (!submodule_from_path(NULL, NULL))
		return;

	argv_array_push(&argv, "--"); /* argv[0] program name */
	oid_array_for_each_unique(&ref_tips_after_fetch,
				   append_oid_to_argv, &argv);
	argv_array_push(&argv, "--not");
	oid_array_for_each_unique(&ref_tips_before_fetch,
				   append_oid_to_argv, &argv);

	/*
	 * Collect all submodules (whether checked out or not) for which new
	 * commits have been recorded upstream in "changed_submodule_paths".
	 */
	collect_changed_submodules(&changed_submodules, &argv);

	for_each_string_list_item(item, &changed_submodules) {
		struct oid_array *commits = item->util;
		const char *path = item->string;

		if (!submodule_has_commits(path, commits))
			string_list_append(&changed_submodule_paths, path);
	}

	free_submodules_oids(&changed_submodules);
	argv_array_clear(&argv);
	oid_array_clear(&ref_tips_before_fetch);
	oid_array_clear(&ref_tips_after_fetch);
	initialized_fetch_ref_tips = 0;
}

int submodule_touches_in_range(struct object_id *excl_oid,
			       struct object_id *incl_oid)
{
	struct string_list subs = STRING_LIST_INIT_DUP;
	struct argv_array args = ARGV_ARRAY_INIT;
	int ret;

	gitmodules_config();
	/* No need to check if there are no submodules configured */
	if (!submodule_from_path(NULL, NULL))
		return 0;

	argv_array_push(&args, "--"); /* args[0] program name */
	argv_array_push(&args, oid_to_hex(incl_oid));
	argv_array_push(&args, "--not");
	argv_array_push(&args, oid_to_hex(excl_oid));

	collect_changed_submodules(&subs, &args);
	ret = subs.nr;

	argv_array_clear(&args);

	free_submodules_oids(&subs);
	return ret;
}

struct submodule_parallel_fetch {
	int count;
	struct argv_array args;
	const char *work_tree;
	const char *prefix;
	int command_line_option;
	int default_option;
	int quiet;
	int result;
};
#define SPF_INIT {0, ARGV_ARRAY_INIT, NULL, NULL, 0, 0, 0, 0}

static int get_next_submodule(struct child_process *cp,
			      struct strbuf *err, void *data, void **task_cb)
{
	int ret = 0;
	struct submodule_parallel_fetch *spf = data;

	for (; spf->count < active_nr; spf->count++) {
		struct strbuf submodule_path = STRBUF_INIT;
		struct strbuf submodule_git_dir = STRBUF_INIT;
		struct strbuf submodule_prefix = STRBUF_INIT;
		const struct cache_entry *ce = active_cache[spf->count];
		const char *git_dir, *default_argv;
		const struct submodule *submodule;

		if (!S_ISGITLINK(ce->ce_mode))
			continue;

		submodule = submodule_from_path(&null_oid, ce->name);
		if (!submodule)
			submodule = submodule_from_name(&null_oid, ce->name);

		default_argv = "yes";
		if (spf->command_line_option == RECURSE_SUBMODULES_DEFAULT) {
			if (submodule &&
			    submodule->fetch_recurse !=
						RECURSE_SUBMODULES_NONE) {
				if (submodule->fetch_recurse ==
						RECURSE_SUBMODULES_OFF)
					continue;
				if (submodule->fetch_recurse ==
						RECURSE_SUBMODULES_ON_DEMAND) {
					if (!unsorted_string_list_lookup(&changed_submodule_paths, ce->name))
						continue;
					default_argv = "on-demand";
				}
			} else {
				if (spf->default_option == RECURSE_SUBMODULES_OFF)
					continue;
				if (spf->default_option == RECURSE_SUBMODULES_ON_DEMAND) {
					if (!unsorted_string_list_lookup(&changed_submodule_paths, ce->name))
						continue;
					default_argv = "on-demand";
				}
			}
		} else if (spf->command_line_option == RECURSE_SUBMODULES_ON_DEMAND) {
			if (!unsorted_string_list_lookup(&changed_submodule_paths, ce->name))
				continue;
			default_argv = "on-demand";
		}

		strbuf_addf(&submodule_path, "%s/%s", spf->work_tree, ce->name);
		strbuf_addf(&submodule_git_dir, "%s/.git", submodule_path.buf);
		strbuf_addf(&submodule_prefix, "%s%s/", spf->prefix, ce->name);
		git_dir = read_gitfile(submodule_git_dir.buf);
		if (!git_dir)
			git_dir = submodule_git_dir.buf;
		if (is_directory(git_dir)) {
			child_process_init(cp);
			cp->dir = strbuf_detach(&submodule_path, NULL);
			prepare_submodule_repo_env(&cp->env_array);
			cp->git_cmd = 1;
			if (!spf->quiet)
				strbuf_addf(err, "Fetching submodule %s%s\n",
					    spf->prefix, ce->name);
			argv_array_init(&cp->args);
			argv_array_pushv(&cp->args, spf->args.argv);
			argv_array_push(&cp->args, default_argv);
			argv_array_push(&cp->args, "--submodule-prefix");
			argv_array_push(&cp->args, submodule_prefix.buf);
			ret = 1;
		}
		strbuf_release(&submodule_path);
		strbuf_release(&submodule_git_dir);
		strbuf_release(&submodule_prefix);
		if (ret) {
			spf->count++;
			return 1;
		}
	}
	return 0;
}

static int fetch_start_failure(struct strbuf *err,
			       void *cb, void *task_cb)
{
	struct submodule_parallel_fetch *spf = cb;

	spf->result = 1;

	return 0;
}

static int fetch_finish(int retvalue, struct strbuf *err,
			void *cb, void *task_cb)
{
	struct submodule_parallel_fetch *spf = cb;

	if (retvalue)
		spf->result = 1;

	return 0;
}

int fetch_populated_submodules(const struct argv_array *options,
			       const char *prefix, int command_line_option,
			       int default_option,
			       int quiet, int max_parallel_jobs)
{
	int i;
	struct submodule_parallel_fetch spf = SPF_INIT;

	spf.work_tree = get_git_work_tree();
	spf.command_line_option = command_line_option;
	spf.default_option = default_option;
	spf.quiet = quiet;
	spf.prefix = prefix;

	if (!spf.work_tree)
		goto out;

	if (read_cache() < 0)
		die("index file corrupt");

	argv_array_push(&spf.args, "fetch");
	for (i = 0; i < options->argc; i++)
		argv_array_push(&spf.args, options->argv[i]);
	argv_array_push(&spf.args, "--recurse-submodules-default");
	/* default value, "--submodule-prefix" and its value are added later */

	calculate_changed_submodule_paths();
	run_processes_parallel(max_parallel_jobs,
			       get_next_submodule,
			       fetch_start_failure,
			       fetch_finish,
			       &spf);

	argv_array_clear(&spf.args);
out:
	string_list_clear(&changed_submodule_paths, 1);
	return spf.result;
}

unsigned is_submodule_modified(const char *path, int ignore_untracked)
{
	struct child_process cp = CHILD_PROCESS_INIT;
	struct strbuf buf = STRBUF_INIT;
	FILE *fp;
	unsigned dirty_submodule = 0;
	const char *git_dir;
	int ignore_cp_exit_code = 0;

	strbuf_addf(&buf, "%s/.git", path);
	git_dir = read_gitfile(buf.buf);
	if (!git_dir)
		git_dir = buf.buf;
	if (!is_git_directory(git_dir)) {
		if (is_directory(git_dir))
			die(_("'%s' not recognized as a git repository"), git_dir);
		strbuf_release(&buf);
		/* The submodule is not checked out, so it is not modified */
		return 0;
	}
	strbuf_reset(&buf);

	argv_array_pushl(&cp.args, "status", "--porcelain=2", NULL);
	if (ignore_untracked)
		argv_array_push(&cp.args, "-uno");

	prepare_submodule_repo_env(&cp.env_array);
	cp.git_cmd = 1;
	cp.no_stdin = 1;
	cp.out = -1;
	cp.dir = path;
	if (start_command(&cp))
		die("Could not run 'git status --porcelain=2' in submodule %s", path);

	fp = xfdopen(cp.out, "r");
	while (strbuf_getwholeline(&buf, fp, '\n') != EOF) {
		/* regular untracked files */
		if (buf.buf[0] == '?')
			dirty_submodule |= DIRTY_SUBMODULE_UNTRACKED;

		if (buf.buf[0] == 'u' ||
		    buf.buf[0] == '1' ||
		    buf.buf[0] == '2') {
			/* T = line type, XY = status, SSSS = submodule state */
			if (buf.len < strlen("T XY SSSS"))
				die("BUG: invalid status --porcelain=2 line %s",
				    buf.buf);

			if (buf.buf[5] == 'S' && buf.buf[8] == 'U')
				/* nested untracked file */
				dirty_submodule |= DIRTY_SUBMODULE_UNTRACKED;

			if (buf.buf[0] == 'u' ||
			    buf.buf[0] == '2' ||
			    memcmp(buf.buf + 5, "S..U", 4))
				/* other change */
				dirty_submodule |= DIRTY_SUBMODULE_MODIFIED;
		}

		if ((dirty_submodule & DIRTY_SUBMODULE_MODIFIED) &&
		    ((dirty_submodule & DIRTY_SUBMODULE_UNTRACKED) ||
		     ignore_untracked)) {
			/*
			 * We're not interested in any further information from
			 * the child any more, neither output nor its exit code.
			 */
			ignore_cp_exit_code = 1;
			break;
		}
	}
	fclose(fp);

	if (finish_command(&cp) && !ignore_cp_exit_code)
		die("'git status --porcelain=2' failed in submodule %s", path);

	strbuf_release(&buf);
	return dirty_submodule;
}

int submodule_uses_gitfile(const char *path)
{
	struct child_process cp = CHILD_PROCESS_INIT;
	const char *argv[] = {
		"submodule",
		"foreach",
		"--quiet",
		"--recursive",
		"test -f .git",
		NULL,
	};
	struct strbuf buf = STRBUF_INIT;
	const char *git_dir;

	strbuf_addf(&buf, "%s/.git", path);
	git_dir = read_gitfile(buf.buf);
	if (!git_dir) {
		strbuf_release(&buf);
		return 0;
	}
	strbuf_release(&buf);

	/* Now test that all nested submodules use a gitfile too */
	cp.argv = argv;
	prepare_submodule_repo_env(&cp.env_array);
	cp.git_cmd = 1;
	cp.no_stdin = 1;
	cp.no_stderr = 1;
	cp.no_stdout = 1;
	cp.dir = path;
	if (run_command(&cp))
		return 0;

	return 1;
}

/*
 * Check if it is a bad idea to remove a submodule, i.e. if we'd lose data
 * when doing so.
 *
 * Return 1 if we'd lose data, return 0 if the removal is fine,
 * and negative values for errors.
 */
int bad_to_remove_submodule(const char *path, unsigned flags)
{
	ssize_t len;
	struct child_process cp = CHILD_PROCESS_INIT;
	struct strbuf buf = STRBUF_INIT;
	int ret = 0;

	if (!file_exists(path) || is_empty_dir(path))
		return 0;

	if (!submodule_uses_gitfile(path))
		return 1;

	argv_array_pushl(&cp.args, "status", "--porcelain",
				   "--ignore-submodules=none", NULL);

	if (flags & SUBMODULE_REMOVAL_IGNORE_UNTRACKED)
		argv_array_push(&cp.args, "-uno");
	else
		argv_array_push(&cp.args, "-uall");

	if (!(flags & SUBMODULE_REMOVAL_IGNORE_IGNORED_UNTRACKED))
		argv_array_push(&cp.args, "--ignored");

	prepare_submodule_repo_env(&cp.env_array);
	cp.git_cmd = 1;
	cp.no_stdin = 1;
	cp.out = -1;
	cp.dir = path;
	if (start_command(&cp)) {
		if (flags & SUBMODULE_REMOVAL_DIE_ON_ERROR)
			die(_("could not start 'git status' in submodule '%s'"),
				path);
		ret = -1;
		goto out;
	}

	len = strbuf_read(&buf, cp.out, 1024);
	if (len > 2)
		ret = 1;
	close(cp.out);

	if (finish_command(&cp)) {
		if (flags & SUBMODULE_REMOVAL_DIE_ON_ERROR)
			die(_("could not run 'git status' in submodule '%s'"),
				path);
		ret = -1;
	}
out:
	strbuf_release(&buf);
	return ret;
}

static const char *get_super_prefix_or_empty(void)
{
	const char *s = get_super_prefix();
	if (!s)
		s = "";
	return s;
}

static int submodule_has_dirty_index(const struct submodule *sub)
{
	struct child_process cp = CHILD_PROCESS_INIT;

	prepare_submodule_repo_env(&cp.env_array);

	cp.git_cmd = 1;
	argv_array_pushl(&cp.args, "diff-index", "--quiet",
				   "--cached", "HEAD", NULL);
	cp.no_stdin = 1;
	cp.no_stdout = 1;
	cp.dir = sub->path;
	if (start_command(&cp))
		die("could not recurse into submodule '%s'", sub->path);

	return finish_command(&cp);
}

static void submodule_reset_index(const char *path)
{
	struct child_process cp = CHILD_PROCESS_INIT;
	prepare_submodule_repo_env(&cp.env_array);

	cp.git_cmd = 1;
	cp.no_stdin = 1;
	cp.dir = path;

	argv_array_pushf(&cp.args, "--super-prefix=%s%s/",
				   get_super_prefix_or_empty(), path);
	argv_array_pushl(&cp.args, "read-tree", "-u", "--reset", NULL);

	argv_array_push(&cp.args, EMPTY_TREE_SHA1_HEX);

	if (run_command(&cp))
		die("could not reset submodule index");
}

/**
 * Moves a submodule at a given path from a given head to another new head.
 * For edge cases (a submodule coming into existence or removing a submodule)
 * pass NULL for old or new respectively.
 */
int submodule_move_head(const char *path,
			 const char *old,
			 const char *new,
			 unsigned flags)
{
	int ret = 0;
	struct child_process cp = CHILD_PROCESS_INIT;
	const struct submodule *sub;
	int *error_code_ptr, error_code;

	if (!is_submodule_active(the_repository, path))
		return 0;

	if (flags & SUBMODULE_MOVE_HEAD_FORCE)
		/*
		 * Pass non NULL pointer to is_submodule_populated_gently
		 * to prevent die()-ing. We'll use connect_work_tree_and_git_dir
		 * to fixup the submodule in the force case later.
		 */
		error_code_ptr = &error_code;
	else
		error_code_ptr = NULL;

	if (old && !is_submodule_populated_gently(path, error_code_ptr))
		return 0;

	sub = submodule_from_path(&null_oid, path);

	if (!sub)
		die("BUG: could not get submodule information for '%s'", path);

	if (old && !(flags & SUBMODULE_MOVE_HEAD_FORCE)) {
		/* Check if the submodule has a dirty index. */
		if (submodule_has_dirty_index(sub))
			return error(_("submodule '%s' has dirty index"), path);
	}

	if (!(flags & SUBMODULE_MOVE_HEAD_DRY_RUN)) {
		if (old) {
			if (!submodule_uses_gitfile(path))
				absorb_git_dir_into_superproject("", path,
					ABSORB_GITDIR_RECURSE_SUBMODULES);
		} else {
			char *gitdir = xstrfmt("%s/modules/%s",
				    get_git_common_dir(), sub->name);
			connect_work_tree_and_git_dir(path, gitdir);
			free(gitdir);

			/* make sure the index is clean as well */
			submodule_reset_index(path);
		}

		if (old && (flags & SUBMODULE_MOVE_HEAD_FORCE)) {
			char *gitdir = xstrfmt("%s/modules/%s",
				    get_git_common_dir(), sub->name);
			connect_work_tree_and_git_dir(path, gitdir);
			free(gitdir);
		}
	}

	prepare_submodule_repo_env(&cp.env_array);

	cp.git_cmd = 1;
	cp.no_stdin = 1;
	cp.dir = path;

	argv_array_pushf(&cp.args, "--super-prefix=%s%s/",
			get_super_prefix_or_empty(), path);
	argv_array_pushl(&cp.args, "read-tree", "--recurse-submodules", NULL);

	if (flags & SUBMODULE_MOVE_HEAD_DRY_RUN)
		argv_array_push(&cp.args, "-n");
	else
		argv_array_push(&cp.args, "-u");

	if (flags & SUBMODULE_MOVE_HEAD_FORCE)
		argv_array_push(&cp.args, "--reset");
	else
		argv_array_push(&cp.args, "-m");

	argv_array_push(&cp.args, old ? old : EMPTY_TREE_SHA1_HEX);
	argv_array_push(&cp.args, new ? new : EMPTY_TREE_SHA1_HEX);

	if (run_command(&cp)) {
		ret = -1;
		goto out;
	}

	if (!(flags & SUBMODULE_MOVE_HEAD_DRY_RUN)) {
		if (new) {
			child_process_init(&cp);
			/* also set the HEAD accordingly */
			cp.git_cmd = 1;
			cp.no_stdin = 1;
			cp.dir = path;

			prepare_submodule_repo_env(&cp.env_array);
<<<<<<< HEAD
			argv_array_pushl(&cp.args, "update-ref", "HEAD",
					 "--no-deref", new, NULL);
=======
			argv_array_pushl(&cp.args, "update-ref", "HEAD", new, NULL);
>>>>>>> b59f4692

			if (run_command(&cp)) {
				ret = -1;
				goto out;
			}
		} else {
			struct strbuf sb = STRBUF_INIT;

			strbuf_addf(&sb, "%s/.git", path);
			unlink_or_warn(sb.buf);
			strbuf_release(&sb);

			if (is_empty_dir(path))
				rmdir_or_warn(path);
		}
	}
out:
	return ret;
}

static int find_first_merges(struct object_array *result, const char *path,
		struct commit *a, struct commit *b)
{
	int i, j;
	struct object_array merges = OBJECT_ARRAY_INIT;
	struct commit *commit;
	int contains_another;

	char merged_revision[42];
	const char *rev_args[] = { "rev-list", "--merges", "--ancestry-path",
				   "--all", merged_revision, NULL };
	struct rev_info revs;
	struct setup_revision_opt rev_opts;

	memset(result, 0, sizeof(struct object_array));
	memset(&rev_opts, 0, sizeof(rev_opts));

	/* get all revisions that merge commit a */
	xsnprintf(merged_revision, sizeof(merged_revision), "^%s",
			oid_to_hex(&a->object.oid));
	init_revisions(&revs, NULL);
	rev_opts.submodule = path;
	setup_revisions(ARRAY_SIZE(rev_args)-1, rev_args, &revs, &rev_opts);

	/* save all revisions from the above list that contain b */
	if (prepare_revision_walk(&revs))
		die("revision walk setup failed");
	while ((commit = get_revision(&revs)) != NULL) {
		struct object *o = &(commit->object);
		if (in_merge_bases(b, commit))
			add_object_array(o, NULL, &merges);
	}
	reset_revision_walk();

	/* Now we've got all merges that contain a and b. Prune all
	 * merges that contain another found merge and save them in
	 * result.
	 */
	for (i = 0; i < merges.nr; i++) {
		struct commit *m1 = (struct commit *) merges.objects[i].item;

		contains_another = 0;
		for (j = 0; j < merges.nr; j++) {
			struct commit *m2 = (struct commit *) merges.objects[j].item;
			if (i != j && in_merge_bases(m2, m1)) {
				contains_another = 1;
				break;
			}
		}

		if (!contains_another)
			add_object_array(merges.objects[i].item, NULL, result);
	}

	free(merges.objects);
	return result->nr;
}

static void print_commit(struct commit *commit)
{
	struct strbuf sb = STRBUF_INIT;
	struct pretty_print_context ctx = {0};
	ctx.date_mode.type = DATE_NORMAL;
	format_commit_message(commit, " %h: %m %s", &sb, &ctx);
	fprintf(stderr, "%s\n", sb.buf);
	strbuf_release(&sb);
}

#define MERGE_WARNING(path, msg) \
	warning("Failed to merge submodule %s (%s)", path, msg);

int merge_submodule(struct object_id *result, const char *path,
		    const struct object_id *base, const struct object_id *a,
		    const struct object_id *b, int search)
{
	struct commit *commit_base, *commit_a, *commit_b;
	int parent_count;
	struct object_array merges;

	int i;

	/* store a in result in case we fail */
	oidcpy(result, a);

	/* we can not handle deletion conflicts */
	if (is_null_oid(base))
		return 0;
	if (is_null_oid(a))
		return 0;
	if (is_null_oid(b))
		return 0;

	if (add_submodule_odb(path)) {
		MERGE_WARNING(path, "not checked out");
		return 0;
	}

	if (!(commit_base = lookup_commit_reference(base)) ||
	    !(commit_a = lookup_commit_reference(a)) ||
	    !(commit_b = lookup_commit_reference(b))) {
		MERGE_WARNING(path, "commits not present");
		return 0;
	}

	/* check whether both changes are forward */
	if (!in_merge_bases(commit_base, commit_a) ||
	    !in_merge_bases(commit_base, commit_b)) {
		MERGE_WARNING(path, "commits don't follow merge-base");
		return 0;
	}

	/* Case #1: a is contained in b or vice versa */
	if (in_merge_bases(commit_a, commit_b)) {
		oidcpy(result, b);
		return 1;
	}
	if (in_merge_bases(commit_b, commit_a)) {
		oidcpy(result, a);
		return 1;
	}

	/*
	 * Case #2: There are one or more merges that contain a and b in
	 * the submodule. If there is only one, then present it as a
	 * suggestion to the user, but leave it marked unmerged so the
	 * user needs to confirm the resolution.
	 */

	/* Skip the search if makes no sense to the calling context.  */
	if (!search)
		return 0;

	/* find commit which merges them */
	parent_count = find_first_merges(&merges, path, commit_a, commit_b);
	switch (parent_count) {
	case 0:
		MERGE_WARNING(path, "merge following commits not found");
		break;

	case 1:
		MERGE_WARNING(path, "not fast-forward");
		fprintf(stderr, "Found a possible merge resolution "
				"for the submodule:\n");
		print_commit((struct commit *) merges.objects[0].item);
		fprintf(stderr,
			"If this is correct simply add it to the index "
			"for example\n"
			"by using:\n\n"
			"  git update-index --cacheinfo 160000 %s \"%s\"\n\n"
			"which will accept this suggestion.\n",
			oid_to_hex(&merges.objects[0].item->oid), path);
		break;

	default:
		MERGE_WARNING(path, "multiple merges found");
		for (i = 0; i < merges.nr; i++)
			print_commit((struct commit *) merges.objects[i].item);
	}

	free(merges.objects);
	return 0;
}

<<<<<<< HEAD
=======
int parallel_submodules(void)
{
	return parallel_jobs;
}

>>>>>>> b59f4692
/*
 * Embeds a single submodules git directory into the superprojects git dir,
 * non recursively.
 */
static void relocate_single_git_dir_into_superproject(const char *prefix,
						      const char *path)
<<<<<<< HEAD
{
	char *old_git_dir = NULL, *real_old_git_dir = NULL, *real_new_git_dir = NULL;
	const char *new_git_dir;
	const struct submodule *sub;

	if (submodule_uses_worktrees(path))
		die(_("relocate_gitdir for submodule '%s' with "
		      "more than one worktree not supported"), path);

	old_git_dir = xstrfmt("%s/.git", path);
	if (read_gitfile(old_git_dir))
		/* If it is an actual gitfile, it doesn't need migration. */
		return;

	real_old_git_dir = real_pathdup(old_git_dir, 1);

	sub = submodule_from_path(&null_oid, path);
	if (!sub)
		die(_("could not lookup name for submodule '%s'"), path);

	new_git_dir = git_path("modules/%s", sub->name);
	if (safe_create_leading_directories_const(new_git_dir) < 0)
		die(_("could not create directory '%s'"), new_git_dir);
	real_new_git_dir = real_pathdup(new_git_dir, 1);

	fprintf(stderr, _("Migrating git directory of '%s%s' from\n'%s' to\n'%s'\n"),
		get_super_prefix_or_empty(), path,
		real_old_git_dir, real_new_git_dir);

	relocate_gitdir(path, real_old_git_dir, real_new_git_dir);

	free(old_git_dir);
	free(real_old_git_dir);
	free(real_new_git_dir);
}

/*
 * Migrate the git directory of the submodule given by path from
 * having its git directory within the working tree to the git dir nested
 * in its superprojects git dir under modules/.
 */
void absorb_git_dir_into_superproject(const char *prefix,
				      const char *path,
				      unsigned flags)
{
	int err_code;
	const char *sub_git_dir;
	struct strbuf gitdir = STRBUF_INIT;
	strbuf_addf(&gitdir, "%s/.git", path);
	sub_git_dir = resolve_gitdir_gently(gitdir.buf, &err_code);

	/* Not populated? */
	if (!sub_git_dir) {
		const struct submodule *sub;

		if (err_code == READ_GITFILE_ERR_STAT_FAILED) {
			/* unpopulated as expected */
			strbuf_release(&gitdir);
			return;
		}

		if (err_code != READ_GITFILE_ERR_NOT_A_REPO)
			/* We don't know what broke here. */
			read_gitfile_error_die(err_code, path, NULL);

		/*
		* Maybe populated, but no git directory was found?
		* This can happen if the superproject is a submodule
		* itself and was just absorbed. The absorption of the
		* superproject did not rewrite the git file links yet,
		* fix it now.
		*/
		sub = submodule_from_path(&null_oid, path);
		if (!sub)
			die(_("could not lookup name for submodule '%s'"), path);
		connect_work_tree_and_git_dir(path,
			git_path("modules/%s", sub->name));
	} else {
		/* Is it already absorbed into the superprojects git dir? */
		char *real_sub_git_dir = real_pathdup(sub_git_dir, 1);
		char *real_common_git_dir = real_pathdup(get_git_common_dir(), 1);

		if (!starts_with(real_sub_git_dir, real_common_git_dir))
			relocate_single_git_dir_into_superproject(prefix, path);

		free(real_sub_git_dir);
		free(real_common_git_dir);
	}
	strbuf_release(&gitdir);

	if (flags & ABSORB_GITDIR_RECURSE_SUBMODULES) {
		struct child_process cp = CHILD_PROCESS_INIT;
		struct strbuf sb = STRBUF_INIT;

		if (flags & ~ABSORB_GITDIR_RECURSE_SUBMODULES)
			die("BUG: we don't know how to pass the flags down?");

		strbuf_addstr(&sb, get_super_prefix_or_empty());
		strbuf_addstr(&sb, path);
		strbuf_addch(&sb, '/');

		cp.dir = path;
		cp.git_cmd = 1;
		cp.no_stdin = 1;
		argv_array_pushl(&cp.args, "--super-prefix", sb.buf,
					   "submodule--helper",
					   "absorb-git-dirs", NULL);
		prepare_submodule_repo_env(&cp.env_array);
		if (run_command(&cp))
			die(_("could not recurse into submodule '%s'"), path);

		strbuf_release(&sb);
	}
}

const char *get_superproject_working_tree(void)
{
	struct child_process cp = CHILD_PROCESS_INIT;
	struct strbuf sb = STRBUF_INIT;
	const char *one_up = real_path_if_valid("../");
	const char *cwd = xgetcwd();
	const char *ret = NULL;
	const char *subpath;
	int code;
	ssize_t len;

	if (!is_inside_work_tree())
		/*
		 * FIXME:
		 * We might have a superproject, but it is harder
		 * to determine.
		 */
		return NULL;

	if (!one_up)
		return NULL;

	subpath = relative_path(cwd, one_up, &sb);

	prepare_submodule_repo_env(&cp.env_array);
	argv_array_pop(&cp.env_array);

	argv_array_pushl(&cp.args, "--literal-pathspecs", "-C", "..",
			"ls-files", "-z", "--stage", "--full-name", "--",
			subpath, NULL);
	strbuf_reset(&sb);

	cp.no_stdin = 1;
	cp.no_stderr = 1;
	cp.out = -1;
	cp.git_cmd = 1;

	if (start_command(&cp))
		die(_("could not start ls-files in .."));

	len = strbuf_read(&sb, cp.out, PATH_MAX);
	close(cp.out);

	if (starts_with(sb.buf, "160000")) {
		int super_sub_len;
		int cwd_len = strlen(cwd);
		char *super_sub, *super_wt;

		/*
		 * There is a superproject having this repo as a submodule.
		 * The format is <mode> SP <hash> SP <stage> TAB <full name> \0,
		 * We're only interested in the name after the tab.
		 */
		super_sub = strchr(sb.buf, '\t') + 1;
		super_sub_len = sb.buf + sb.len - super_sub - 1;

		if (super_sub_len > cwd_len ||
		    strcmp(&cwd[cwd_len - super_sub_len], super_sub))
			die (_("BUG: returned path string doesn't match cwd?"));

		super_wt = xstrdup(cwd);
		super_wt[cwd_len - super_sub_len] = '\0';

		ret = real_path(super_wt);
		free(super_wt);
	}
	strbuf_release(&sb);

	code = finish_command(&cp);

	if (code == 128)
		/* '../' is not a git repository */
		return NULL;
	if (code == 0 && len == 0)
		/* There is an unrelated git repository at '../' */
		return NULL;
	if (code)
		die(_("ls-tree returned unexpected return code %d"), code);

	return ret;
}

int submodule_to_gitdir(struct strbuf *buf, const char *submodule)
{
	const struct submodule *sub;
	const char *git_dir;
	int ret = 0;

=======
{
	char *old_git_dir = NULL, *real_old_git_dir = NULL, *real_new_git_dir = NULL;
	const char *new_git_dir;
	const struct submodule *sub;

	if (submodule_uses_worktrees(path))
		die(_("relocate_gitdir for submodule '%s' with "
		      "more than one worktree not supported"), path);

	old_git_dir = xstrfmt("%s/.git", path);
	if (read_gitfile(old_git_dir))
		/* If it is an actual gitfile, it doesn't need migration. */
		return;

	real_old_git_dir = real_pathdup(old_git_dir, 1);

	sub = submodule_from_path(&null_oid, path);
	if (!sub)
		die(_("could not lookup name for submodule '%s'"), path);

	new_git_dir = git_path("modules/%s", sub->name);
	if (safe_create_leading_directories_const(new_git_dir) < 0)
		die(_("could not create directory '%s'"), new_git_dir);
	real_new_git_dir = real_pathdup(new_git_dir, 1);

	fprintf(stderr, _("Migrating git directory of '%s%s' from\n'%s' to\n'%s'\n"),
		get_super_prefix_or_empty(), path,
		real_old_git_dir, real_new_git_dir);

	relocate_gitdir(path, real_old_git_dir, real_new_git_dir);

	free(old_git_dir);
	free(real_old_git_dir);
	free(real_new_git_dir);
}

/*
 * Migrate the git directory of the submodule given by path from
 * having its git directory within the working tree to the git dir nested
 * in its superprojects git dir under modules/.
 */
void absorb_git_dir_into_superproject(const char *prefix,
				      const char *path,
				      unsigned flags)
{
	int err_code;
	const char *sub_git_dir;
	struct strbuf gitdir = STRBUF_INIT;
	strbuf_addf(&gitdir, "%s/.git", path);
	sub_git_dir = resolve_gitdir_gently(gitdir.buf, &err_code);

	/* Not populated? */
	if (!sub_git_dir) {
		const struct submodule *sub;

		if (err_code == READ_GITFILE_ERR_STAT_FAILED) {
			/* unpopulated as expected */
			strbuf_release(&gitdir);
			return;
		}

		if (err_code != READ_GITFILE_ERR_NOT_A_REPO)
			/* We don't know what broke here. */
			read_gitfile_error_die(err_code, path, NULL);

		/*
		* Maybe populated, but no git directory was found?
		* This can happen if the superproject is a submodule
		* itself and was just absorbed. The absorption of the
		* superproject did not rewrite the git file links yet,
		* fix it now.
		*/
		sub = submodule_from_path(&null_oid, path);
		if (!sub)
			die(_("could not lookup name for submodule '%s'"), path);
		connect_work_tree_and_git_dir(path,
			git_path("modules/%s", sub->name));
	} else {
		/* Is it already absorbed into the superprojects git dir? */
		char *real_sub_git_dir = real_pathdup(sub_git_dir, 1);
		char *real_common_git_dir = real_pathdup(get_git_common_dir(), 1);

		if (!starts_with(real_sub_git_dir, real_common_git_dir))
			relocate_single_git_dir_into_superproject(prefix, path);

		free(real_sub_git_dir);
		free(real_common_git_dir);
	}
	strbuf_release(&gitdir);

	if (flags & ABSORB_GITDIR_RECURSE_SUBMODULES) {
		struct child_process cp = CHILD_PROCESS_INIT;
		struct strbuf sb = STRBUF_INIT;

		if (flags & ~ABSORB_GITDIR_RECURSE_SUBMODULES)
			die("BUG: we don't know how to pass the flags down?");

		strbuf_addstr(&sb, get_super_prefix_or_empty());
		strbuf_addstr(&sb, path);
		strbuf_addch(&sb, '/');

		cp.dir = path;
		cp.git_cmd = 1;
		cp.no_stdin = 1;
		argv_array_pushl(&cp.args, "--super-prefix", sb.buf,
					   "submodule--helper",
					   "absorb-git-dirs", NULL);
		prepare_submodule_repo_env(&cp.env_array);
		if (run_command(&cp))
			die(_("could not recurse into submodule '%s'"), path);

		strbuf_release(&sb);
	}
}

const char *get_superproject_working_tree(void)
{
	struct child_process cp = CHILD_PROCESS_INIT;
	struct strbuf sb = STRBUF_INIT;
	const char *one_up = real_path_if_valid("../");
	const char *cwd = xgetcwd();
	const char *ret = NULL;
	const char *subpath;
	int code;
	ssize_t len;

	if (!is_inside_work_tree())
		/*
		 * FIXME:
		 * We might have a superproject, but it is harder
		 * to determine.
		 */
		return NULL;

	if (!one_up)
		return NULL;

	subpath = relative_path(cwd, one_up, &sb);

	prepare_submodule_repo_env(&cp.env_array);
	argv_array_pop(&cp.env_array);

	argv_array_pushl(&cp.args, "--literal-pathspecs", "-C", "..",
			"ls-files", "-z", "--stage", "--full-name", "--",
			subpath, NULL);
	strbuf_reset(&sb);

	cp.no_stdin = 1;
	cp.no_stderr = 1;
	cp.out = -1;
	cp.git_cmd = 1;

	if (start_command(&cp))
		die(_("could not start ls-files in .."));

	len = strbuf_read(&sb, cp.out, PATH_MAX);
	close(cp.out);

	if (starts_with(sb.buf, "160000")) {
		int super_sub_len;
		int cwd_len = strlen(cwd);
		char *super_sub, *super_wt;

		/*
		 * There is a superproject having this repo as a submodule.
		 * The format is <mode> SP <hash> SP <stage> TAB <full name> \0,
		 * We're only interested in the name after the tab.
		 */
		super_sub = strchr(sb.buf, '\t') + 1;
		super_sub_len = sb.buf + sb.len - super_sub - 1;

		if (super_sub_len > cwd_len ||
		    strcmp(&cwd[cwd_len - super_sub_len], super_sub))
			die (_("BUG: returned path string doesn't match cwd?"));

		super_wt = xstrdup(cwd);
		super_wt[cwd_len - super_sub_len] = '\0';

		ret = real_path(super_wt);
		free(super_wt);
	}
	strbuf_release(&sb);

	code = finish_command(&cp);

	if (code == 128)
		/* '../' is not a git repository */
		return NULL;
	if (code == 0 && len == 0)
		/* There is an unrelated git repository at '../' */
		return NULL;
	if (code)
		die(_("ls-tree returned unexpected return code %d"), code);

	return ret;
}

int submodule_to_gitdir(struct strbuf *buf, const char *submodule)
{
	const struct submodule *sub;
	const char *git_dir;
	int ret = 0;

>>>>>>> b59f4692
	strbuf_reset(buf);
	strbuf_addstr(buf, submodule);
	strbuf_complete(buf, '/');
	strbuf_addstr(buf, ".git");

	git_dir = read_gitfile(buf->buf);
	if (git_dir) {
		strbuf_reset(buf);
		strbuf_addstr(buf, git_dir);
	}
	if (!is_git_directory(buf->buf)) {
		gitmodules_config();
		sub = submodule_from_path(&null_oid, submodule);
		if (!sub) {
			ret = -1;
			goto cleanup;
		}
		strbuf_reset(buf);
		strbuf_git_path(buf, "%s/%s", "modules", sub->name);
	}

cleanup:
	return ret;
}<|MERGE_RESOLUTION|>--- conflicted
+++ resolved
@@ -20,13 +20,7 @@
 #include "worktree.h"
 #include "parse-options.h"
 
-<<<<<<< HEAD
 static int config_update_recurse_submodules = RECURSE_SUBMODULES_OFF;
-=======
-static int config_fetch_recurse_submodules = RECURSE_SUBMODULES_ON_DEMAND;
-static int config_update_recurse_submodules = RECURSE_SUBMODULES_OFF;
-static int parallel_jobs = 1;
->>>>>>> b59f4692
 static struct string_list changed_submodule_paths = STRING_LIST_INIT_DUP;
 static int initialized_fetch_ref_tips;
 static struct oid_array ref_tips_before_fetch;
@@ -180,7 +174,6 @@
 
 /* For loading from the .gitmodules file. */
 static int git_modules_config(const char *var, const char *value, void *cb)
-<<<<<<< HEAD
 {
 	if (starts_with(var, "submodule."))
 		return parse_submodule_config_option(var, value);
@@ -189,8 +182,6 @@
 
 /* Loads all submodule settings from the config. */
 int submodule_config(const char *var, const char *value, void *cb)
-=======
->>>>>>> b59f4692
 {
 	if (!strcmp(var, "submodule.recurse")) {
 		int v = git_config_bool(var, value) ?
@@ -230,7 +221,6 @@
 	return 0;
 }
 
-<<<<<<< HEAD
 void load_submodule_cache(void)
 {
 	if (config_update_recurse_submodules == RECURSE_SUBMODULES_OFF)
@@ -261,222 +251,11 @@
 
 		free(gitmodules);
 	}
-=======
-/* Loads all submodule settings from the config. */
-int submodule_config(const char *var, const char *value, void *cb)
-{
-	if (!strcmp(var, "submodule.recurse")) {
-		int v = git_config_bool(var, value) ?
-			RECURSE_SUBMODULES_ON : RECURSE_SUBMODULES_OFF;
-		config_update_recurse_submodules = v;
-		return 0;
-	} else {
-		return git_modules_config(var, value, cb);
-	}
-}
-
-/* Cheap function that only determines if we're interested in submodules at all */
-int git_default_submodule_config(const char *var, const char *value, void *cb)
-{
-	if (!strcmp(var, "submodule.recurse")) {
-		int v = git_config_bool(var, value) ?
-			RECURSE_SUBMODULES_ON : RECURSE_SUBMODULES_OFF;
-		config_update_recurse_submodules = v;
-	}
-	return 0;
-}
-
-int option_parse_recurse_submodules_worktree_updater(const struct option *opt,
-						     const char *arg, int unset)
-{
-	if (unset) {
-		config_update_recurse_submodules = RECURSE_SUBMODULES_OFF;
-		return 0;
-	}
-	if (arg)
-		config_update_recurse_submodules =
-			parse_update_recurse_submodules_arg(opt->long_name,
-							    arg);
-	else
-		config_update_recurse_submodules = RECURSE_SUBMODULES_ON;
-
-	return 0;
-}
-
-void load_submodule_cache(void)
-{
-	if (config_update_recurse_submodules == RECURSE_SUBMODULES_OFF)
-		return;
-
-	gitmodules_config();
-	git_config(submodule_config, NULL);
->>>>>>> b59f4692
 }
 
 void gitmodules_config(void)
 {
 	repo_read_gitmodules(the_repository);
-}
-
-void gitmodules_config_oid(const struct object_id *commit_oid)
-{
-	struct strbuf rev = STRBUF_INIT;
-	struct object_id oid;
-
-	if (gitmodule_oid_from_commit(commit_oid, &oid, &rev)) {
-		git_config_from_blob_oid(submodule_config, rev.buf,
-					 &oid, NULL);
-	}
-	strbuf_release(&rev);
-}
-
-/*
- * Determine if a submodule has been initialized at a given 'path'
- */
-int is_submodule_active(struct repository *repo, const char *path)
-{
-	int ret = 0;
-	char *key = NULL;
-	char *value = NULL;
-	const struct string_list *sl;
-	const struct submodule *module;
-
-	module = submodule_from_cache(repo, &null_oid, path);
-
-	/* early return if there isn't a path->module mapping */
-	if (!module)
-		return 0;
-
-	/* submodule.<name>.active is set */
-	key = xstrfmt("submodule.%s.active", module->name);
-	if (!repo_config_get_bool(repo, key, &ret)) {
-		free(key);
-		return ret;
-	}
-	free(key);
-
-	/* submodule.active is set */
-	sl = repo_config_get_value_multi(repo, "submodule.active");
-	if (sl) {
-		struct pathspec ps;
-		struct argv_array args = ARGV_ARRAY_INIT;
-		const struct string_list_item *item;
-
-		for_each_string_list_item(item, sl) {
-			argv_array_push(&args, item->string);
-		}
-
-<<<<<<< HEAD
-		parse_pathspec(&ps, 0, 0, NULL, args.argv);
-		ret = match_pathspec(&ps, path, strlen(path), 0, NULL, 1);
-
-		argv_array_clear(&args);
-		clear_pathspec(&ps);
-		return ret;
-	}
-
-	/* fallback to checking if the URL is set */
-	key = xstrfmt("submodule.%s.url", module->name);
-	ret = !repo_config_get_string(repo, key, &value);
-
-	free(value);
-	free(key);
-	return ret;
-}
-
-int is_submodule_populated_gently(const char *path, int *return_error_code)
-{
-	int ret = 0;
-	char *gitdir = xstrfmt("%s/.git", path);
-
-	if (resolve_gitdir_gently(gitdir, return_error_code))
-		ret = 1;
-
-	free(gitdir);
-	return ret;
-}
-
-/*
- * Dies if the provided 'prefix' corresponds to an unpopulated submodule
- */
-void die_in_unpopulated_submodule(const struct index_state *istate,
-				  const char *prefix)
-{
-	int i, prefixlen;
-
-	if (!prefix)
-		return;
-
-	prefixlen = strlen(prefix);
-
-	for (i = 0; i < istate->cache_nr; i++) {
-		struct cache_entry *ce = istate->cache[i];
-		int ce_len = ce_namelen(ce);
-
-		if (!S_ISGITLINK(ce->ce_mode))
-			continue;
-		if (prefixlen <= ce_len)
-			continue;
-		if (strncmp(ce->name, prefix, ce_len))
-			continue;
-		if (prefix[ce_len] != '/')
-			continue;
-
-		die(_("in unpopulated submodule '%s'"), ce->name);
-	}
-}
-
-/*
- * Dies if any paths in the provided pathspec descends into a submodule
- */
-void die_path_inside_submodule(const struct index_state *istate,
-			       const struct pathspec *ps)
-{
-	int i, j;
-
-	for (i = 0; i < istate->cache_nr; i++) {
-		struct cache_entry *ce = istate->cache[i];
-		int ce_len = ce_namelen(ce);
-
-		if (!S_ISGITLINK(ce->ce_mode))
-			continue;
-
-		for (j = 0; j < ps->nr ; j++) {
-			const struct pathspec_item *item = &ps->items[j];
-
-			if (item->len <= ce_len)
-				continue;
-			if (item->match[ce_len] != '/')
-				continue;
-			if (strncmp(ce->name, item->match, ce_len))
-				continue;
-			if (item->len == ce_len + 1)
-				continue;
-
-			die(_("Pathspec '%s' is in submodule '%.*s'"),
-			    item->original, ce_len, ce->name);
-		}
-=======
-		if (!gitmodules_is_unmerged)
-			git_config_from_file(git_modules_config,
-				gitmodules_path.buf, NULL);
-		strbuf_release(&gitmodules_path);
->>>>>>> b59f4692
-	}
-}
-
-static int gitmodules_cb(const char *var, const char *value, void *data)
-{
-	struct repository *repo = data;
-	return submodule_config_option(repo, var, value);
-}
-
-void repo_read_gitmodules(struct repository *repo)
-{
-	char *gitmodules_path = repo_worktree_path(repo, ".gitmodules");
-
-	git_config_from_file(gitmodules_cb, gitmodules_path, repo);
-	free(gitmodules_path);
 }
 
 void gitmodules_config_oid(const struct object_id *commit_oid)
@@ -742,17 +521,9 @@
  * attempt to lookup both the left and right commits and put them into the
  * left and right pointers.
  */
-<<<<<<< HEAD
 static void show_submodule_header(struct diff_options *o, const char *path,
 		struct object_id *one, struct object_id *two,
 		unsigned dirty_submodule,
-=======
-static void show_submodule_header(FILE *f, const char *path,
-		const char *line_prefix,
-		struct object_id *one, struct object_id *two,
-		unsigned dirty_submodule, const char *meta,
-		const char *reset,
->>>>>>> b59f4692
 		struct commit **left, struct commit **right,
 		struct commit_list **merge_bases)
 {
@@ -761,7 +532,6 @@
 	int fast_forward = 0, fast_backward = 0;
 
 	if (dirty_submodule & DIRTY_SUBMODULE_UNTRACKED)
-<<<<<<< HEAD
 		diff_emit_submodule_untracked(o, path);
 
 	if (dirty_submodule & DIRTY_SUBMODULE_MODIFIED)
@@ -801,59 +571,13 @@
 			fast_backward = 1;
 	}
 
-=======
-		fprintf(f, "%sSubmodule %s contains untracked content\n",
-			line_prefix, path);
-	if (dirty_submodule & DIRTY_SUBMODULE_MODIFIED)
-		fprintf(f, "%sSubmodule %s contains modified content\n",
-			line_prefix, path);
-
-	if (is_null_oid(one))
-		message = "(new submodule)";
-	else if (is_null_oid(two))
-		message = "(submodule deleted)";
-
-	if (add_submodule_odb(path)) {
-		if (!message)
-			message = "(not initialized)";
-		goto output_header;
-	}
-
-	/*
-	 * Attempt to lookup the commit references, and determine if this is
-	 * a fast forward or fast backwards update.
-	 */
-	*left = lookup_commit_reference(one);
-	*right = lookup_commit_reference(two);
-
-	/*
-	 * Warn about missing commits in the submodule project, but only if
-	 * they aren't null.
-	 */
-	if ((!is_null_oid(one) && !*left) ||
-	     (!is_null_oid(two) && !*right))
-		message = "(commits not present)";
-
-	*merge_bases = get_merge_bases(*left, *right);
-	if (*merge_bases) {
-		if ((*merge_bases)->item == *left)
-			fast_forward = 1;
-		else if ((*merge_bases)->item == *right)
-			fast_backward = 1;
-	}
-
->>>>>>> b59f4692
 	if (!oidcmp(one, two)) {
 		strbuf_release(&sb);
 		return;
 	}
 
 output_header:
-<<<<<<< HEAD
 	strbuf_addf(&sb, "Submodule %s ", path);
-=======
-	strbuf_addf(&sb, "%s%sSubmodule %s ", line_prefix, meta, path);
->>>>>>> b59f4692
 	strbuf_add_unique_abbrev(&sb, one->hash, DEFAULT_ABBREV);
 	strbuf_addstr(&sb, (fast_backward || fast_forward) ? ".." : "...");
 	strbuf_add_unique_abbrev(&sb, two->hash, DEFAULT_ABBREV);
@@ -904,7 +628,7 @@
 		struct object_id *one, struct object_id *two,
 		unsigned dirty_submodule)
 {
-	const struct object_id *old = &empty_tree_oid, *new = &empty_tree_oid;
+	const struct object_id *old = current_hash->empty_tree, *new = current_hash->empty_tree;
 	struct commit *left = NULL, *right = NULL;
 	struct commit_list *merge_bases = NULL;
 	struct child_process cp = CHILD_PROCESS_INIT;
@@ -918,96 +642,21 @@
 	    !(right || is_null_oid(two)))
 		goto done;
 
-<<<<<<< HEAD
-=======
-	strbuf_release(&sb);
-}
-
-void show_submodule_summary(FILE *f, const char *path,
-		const char *line_prefix,
-		struct object_id *one, struct object_id *two,
-		unsigned dirty_submodule, const char *meta,
-		const char *del, const char *add, const char *reset)
-{
-	struct rev_info rev;
-	struct commit *left = NULL, *right = NULL;
-	struct commit_list *merge_bases = NULL;
-
-	show_submodule_header(f, path, line_prefix, one, two, dirty_submodule,
-			      meta, reset, &left, &right, &merge_bases);
-
-	/*
-	 * If we don't have both a left and a right pointer, there is no
-	 * reason to try and display a summary. The header line should contain
-	 * all the information the user needs.
-	 */
-	if (!left || !right)
-		goto out;
-
-	/* Treat revision walker failure the same as missing commits */
-	if (prepare_submodule_summary(&rev, path, left, right, merge_bases)) {
-		fprintf(f, "%s(revision walker failed)\n", line_prefix);
-		goto out;
-	}
-
-	print_submodule_summary(&rev, f, line_prefix, del, add, reset);
-
-out:
-	if (merge_bases)
-		free_commit_list(merge_bases);
-	clear_commit_marks(left, ~0);
-	clear_commit_marks(right, ~0);
-}
-
-void show_submodule_inline_diff(FILE *f, const char *path,
-		const char *line_prefix,
-		struct object_id *one, struct object_id *two,
-		unsigned dirty_submodule, const char *meta,
-		const char *del, const char *add, const char *reset,
-		const struct diff_options *o)
-{
-	const struct object_id *old = current_hash->empty_tree, *new = current_hash->empty_tree;
-	struct commit *left = NULL, *right = NULL;
-	struct commit_list *merge_bases = NULL;
-	struct strbuf submodule_dir = STRBUF_INIT;
-	struct child_process cp = CHILD_PROCESS_INIT;
-
-	show_submodule_header(f, path, line_prefix, one, two, dirty_submodule,
-			      meta, reset, &left, &right, &merge_bases);
-
-	/* We need a valid left and right commit to display a difference */
-	if (!(left || is_null_oid(one)) ||
-	    !(right || is_null_oid(two)))
-		goto done;
-
->>>>>>> b59f4692
 	if (left)
 		old = one;
 	if (right)
 		new = two;
 
-<<<<<<< HEAD
 	cp.git_cmd = 1;
 	cp.dir = path;
 	cp.out = -1;
-=======
-	fflush(f);
-	cp.git_cmd = 1;
-	cp.dir = path;
-	cp.out = dup(fileno(f));
->>>>>>> b59f4692
 	cp.no_stdin = 1;
 
 	/* TODO: other options may need to be passed here. */
 	argv_array_pushl(&cp.args, "diff", "--submodule=diff", NULL);
-<<<<<<< HEAD
 	argv_array_pushf(&cp.args, "--color=%s", want_color(o->use_color) ?
 			 "always" : "never");
 
-=======
-
-	argv_array_pushf(&cp.args, "--line-prefix=%s", line_prefix);
->>>>>>> b59f4692
 	if (DIFF_OPT_TST(o, REVERSE_DIFF)) {
 		argv_array_pushf(&cp.args, "--src-prefix=%s%s/",
 				 o->b_prefix, path);
@@ -1030,7 +679,6 @@
 		argv_array_push(&cp.args, oid_to_hex(new));
 
 	prepare_submodule_repo_env(&cp.env_array);
-<<<<<<< HEAD
 	if (start_command(&cp))
 		diff_emit_submodule_error(o, "(diff failed)\n");
 
@@ -1042,20 +690,12 @@
 
 done:
 	strbuf_release(&sb);
-=======
-	if (run_command(&cp))
-		fprintf(f, "(diff failed)\n");
-
-done:
-	strbuf_release(&submodule_dir);
->>>>>>> b59f4692
 	if (merge_bases)
 		free_commit_list(merge_bases);
 	if (left)
 		clear_commit_marks(left, ~0);
 	if (right)
 		clear_commit_marks(right, ~0);
-<<<<<<< HEAD
 }
 
 int should_update_submodules(void)
@@ -1152,112 +792,6 @@
 	}
 
 	reset_revision_walk();
-=======
->>>>>>> b59f4692
-}
-
-static void free_submodules_oids(struct string_list *submodules)
-{
-	struct string_list_item *item;
-	for_each_string_list_item(item, submodules)
-		oid_array_clear((struct oid_array *) item->util);
-	string_list_clear(submodules, 1);
-}
-
-int should_update_submodules(void)
-{
-	return config_update_recurse_submodules == RECURSE_SUBMODULES_ON;
-}
-
-const struct submodule *submodule_from_ce(const struct cache_entry *ce)
-{
-	if (!S_ISGITLINK(ce->ce_mode))
-		return NULL;
-
-	if (!should_update_submodules())
-		return NULL;
-
-	return submodule_from_path(&null_oid, ce->name);
-}
-
-static struct oid_array *submodule_commits(struct string_list *submodules,
-					   const char *path)
-{
-	struct string_list_item *item;
-
-	item = string_list_insert(submodules, path);
-	if (item->util)
-		return (struct oid_array *) item->util;
-
-	/* NEEDSWORK: should we have oid_array_init()? */
-	item->util = xcalloc(1, sizeof(struct oid_array));
-	return (struct oid_array *) item->util;
-}
-
-static void collect_changed_submodules_cb(struct diff_queue_struct *q,
-					  struct diff_options *options,
-					  void *data)
-{
-	int i;
-	struct string_list *changed = data;
-
-	for (i = 0; i < q->nr; i++) {
-		struct diff_filepair *p = q->queue[i];
-		struct oid_array *commits;
-		if (!S_ISGITLINK(p->two->mode))
-			continue;
-
-		if (S_ISGITLINK(p->one->mode)) {
-			/*
-			 * NEEDSWORK: We should honor the name configured in
-			 * the .gitmodules file of the commit we are examining
-			 * here to be able to correctly follow submodules
-			 * being moved around.
-			 */
-			commits = submodule_commits(changed, p->two->path);
-			oid_array_append(commits, &p->two->oid);
-		} else {
-			/* Submodule is new or was moved here */
-			/*
-			 * NEEDSWORK: When the .git directories of submodules
-			 * live inside the superprojects .git directory some
-			 * day we should fetch new submodules directly into
-			 * that location too when config or options request
-			 * that so they can be checked out from there.
-			 */
-			continue;
-		}
-	}
-}
-
-/*
- * Collect the paths of submodules in 'changed' which have changed based on
- * the revisions as specified in 'argv'.  Each entry in 'changed' will also
- * have a corresponding 'struct oid_array' (in the 'util' field) which lists
- * what the submodule pointers were updated to during the change.
- */
-static void collect_changed_submodules(struct string_list *changed,
-				       struct argv_array *argv)
-{
-	struct rev_info rev;
-	const struct commit *commit;
-
-	init_revisions(&rev, NULL);
-	setup_revisions(argv->argc, argv->argv, &rev, NULL);
-	if (prepare_revision_walk(&rev))
-		die("revision walk setup failed");
-
-	while ((commit = get_revision(&rev))) {
-		struct rev_info diff_rev;
-
-		init_revisions(&diff_rev, NULL);
-		diff_rev.diffopt.output_format |= DIFF_FORMAT_CALLBACK;
-		diff_rev.diffopt.format_callback = collect_changed_submodules_cb;
-		diff_rev.diffopt.format_callback_data = changed;
-		diff_tree_combined_merge(commit, 1, &diff_rev);
-	}
-
-	reset_revision_walk();
 }
 
 static void free_submodules_oids(struct string_list *submodules)
@@ -1454,12 +988,8 @@
  * Perform a check in the submodule to see if the remote and refspec work.
  * Die if the submodule can't be pushed.
  */
-<<<<<<< HEAD
 static void submodule_push_check(const char *path, const char *head,
 				 const struct remote *remote,
-=======
-static void submodule_push_check(const char *path, const struct remote *remote,
->>>>>>> b59f4692
 				 const char **refspec, int refspec_nr)
 {
 	struct child_process cp = CHILD_PROCESS_INIT;
@@ -1467,10 +997,7 @@
 
 	argv_array_push(&cp.args, "submodule--helper");
 	argv_array_push(&cp.args, "push-check");
-<<<<<<< HEAD
 	argv_array_push(&cp.args, head);
-=======
->>>>>>> b59f4692
 	argv_array_push(&cp.args, remote->name);
 
 	for (i = 0; i < refspec_nr; i++)
@@ -1509,7 +1036,6 @@
 	 * won't be propagated due to the remote being unconfigured (e.g. a URL
 	 * instead of a remote name).
 	 */
-<<<<<<< HEAD
 	if (remote->origin != REMOTE_UNCONFIGURED) {
 		char *head;
 		struct object_id head_oid;
@@ -1524,12 +1050,6 @@
 					     refspec, refspec_nr);
 		free(head);
 	}
-=======
-	if (remote->origin != REMOTE_UNCONFIGURED)
-		for (i = 0; i < needs_pushing.nr; i++)
-			submodule_push_check(needs_pushing.items[i].string,
-					     remote, refspec, refspec_nr);
->>>>>>> b59f4692
 
 	/* Actually push the submodules */
 	for (i = 0; i < needs_pushing.nr; i++) {
@@ -2105,12 +1625,8 @@
 			cp.dir = path;
 
 			prepare_submodule_repo_env(&cp.env_array);
-<<<<<<< HEAD
 			argv_array_pushl(&cp.args, "update-ref", "HEAD",
 					 "--no-deref", new, NULL);
-=======
-			argv_array_pushl(&cp.args, "update-ref", "HEAD", new, NULL);
->>>>>>> b59f4692
 
 			if (run_command(&cp)) {
 				ret = -1;
@@ -2294,21 +1810,12 @@
 	return 0;
 }
 
-<<<<<<< HEAD
-=======
-int parallel_submodules(void)
-{
-	return parallel_jobs;
-}
-
->>>>>>> b59f4692
 /*
  * Embeds a single submodules git directory into the superprojects git dir,
  * non recursively.
  */
 static void relocate_single_git_dir_into_superproject(const char *prefix,
 						      const char *path)
-<<<<<<< HEAD
 {
 	char *old_git_dir = NULL, *real_old_git_dir = NULL, *real_new_git_dir = NULL;
 	const char *new_git_dir;
@@ -2512,211 +2019,6 @@
 	const char *git_dir;
 	int ret = 0;
 
-=======
-{
-	char *old_git_dir = NULL, *real_old_git_dir = NULL, *real_new_git_dir = NULL;
-	const char *new_git_dir;
-	const struct submodule *sub;
-
-	if (submodule_uses_worktrees(path))
-		die(_("relocate_gitdir for submodule '%s' with "
-		      "more than one worktree not supported"), path);
-
-	old_git_dir = xstrfmt("%s/.git", path);
-	if (read_gitfile(old_git_dir))
-		/* If it is an actual gitfile, it doesn't need migration. */
-		return;
-
-	real_old_git_dir = real_pathdup(old_git_dir, 1);
-
-	sub = submodule_from_path(&null_oid, path);
-	if (!sub)
-		die(_("could not lookup name for submodule '%s'"), path);
-
-	new_git_dir = git_path("modules/%s", sub->name);
-	if (safe_create_leading_directories_const(new_git_dir) < 0)
-		die(_("could not create directory '%s'"), new_git_dir);
-	real_new_git_dir = real_pathdup(new_git_dir, 1);
-
-	fprintf(stderr, _("Migrating git directory of '%s%s' from\n'%s' to\n'%s'\n"),
-		get_super_prefix_or_empty(), path,
-		real_old_git_dir, real_new_git_dir);
-
-	relocate_gitdir(path, real_old_git_dir, real_new_git_dir);
-
-	free(old_git_dir);
-	free(real_old_git_dir);
-	free(real_new_git_dir);
-}
-
-/*
- * Migrate the git directory of the submodule given by path from
- * having its git directory within the working tree to the git dir nested
- * in its superprojects git dir under modules/.
- */
-void absorb_git_dir_into_superproject(const char *prefix,
-				      const char *path,
-				      unsigned flags)
-{
-	int err_code;
-	const char *sub_git_dir;
-	struct strbuf gitdir = STRBUF_INIT;
-	strbuf_addf(&gitdir, "%s/.git", path);
-	sub_git_dir = resolve_gitdir_gently(gitdir.buf, &err_code);
-
-	/* Not populated? */
-	if (!sub_git_dir) {
-		const struct submodule *sub;
-
-		if (err_code == READ_GITFILE_ERR_STAT_FAILED) {
-			/* unpopulated as expected */
-			strbuf_release(&gitdir);
-			return;
-		}
-
-		if (err_code != READ_GITFILE_ERR_NOT_A_REPO)
-			/* We don't know what broke here. */
-			read_gitfile_error_die(err_code, path, NULL);
-
-		/*
-		* Maybe populated, but no git directory was found?
-		* This can happen if the superproject is a submodule
-		* itself and was just absorbed. The absorption of the
-		* superproject did not rewrite the git file links yet,
-		* fix it now.
-		*/
-		sub = submodule_from_path(&null_oid, path);
-		if (!sub)
-			die(_("could not lookup name for submodule '%s'"), path);
-		connect_work_tree_and_git_dir(path,
-			git_path("modules/%s", sub->name));
-	} else {
-		/* Is it already absorbed into the superprojects git dir? */
-		char *real_sub_git_dir = real_pathdup(sub_git_dir, 1);
-		char *real_common_git_dir = real_pathdup(get_git_common_dir(), 1);
-
-		if (!starts_with(real_sub_git_dir, real_common_git_dir))
-			relocate_single_git_dir_into_superproject(prefix, path);
-
-		free(real_sub_git_dir);
-		free(real_common_git_dir);
-	}
-	strbuf_release(&gitdir);
-
-	if (flags & ABSORB_GITDIR_RECURSE_SUBMODULES) {
-		struct child_process cp = CHILD_PROCESS_INIT;
-		struct strbuf sb = STRBUF_INIT;
-
-		if (flags & ~ABSORB_GITDIR_RECURSE_SUBMODULES)
-			die("BUG: we don't know how to pass the flags down?");
-
-		strbuf_addstr(&sb, get_super_prefix_or_empty());
-		strbuf_addstr(&sb, path);
-		strbuf_addch(&sb, '/');
-
-		cp.dir = path;
-		cp.git_cmd = 1;
-		cp.no_stdin = 1;
-		argv_array_pushl(&cp.args, "--super-prefix", sb.buf,
-					   "submodule--helper",
-					   "absorb-git-dirs", NULL);
-		prepare_submodule_repo_env(&cp.env_array);
-		if (run_command(&cp))
-			die(_("could not recurse into submodule '%s'"), path);
-
-		strbuf_release(&sb);
-	}
-}
-
-const char *get_superproject_working_tree(void)
-{
-	struct child_process cp = CHILD_PROCESS_INIT;
-	struct strbuf sb = STRBUF_INIT;
-	const char *one_up = real_path_if_valid("../");
-	const char *cwd = xgetcwd();
-	const char *ret = NULL;
-	const char *subpath;
-	int code;
-	ssize_t len;
-
-	if (!is_inside_work_tree())
-		/*
-		 * FIXME:
-		 * We might have a superproject, but it is harder
-		 * to determine.
-		 */
-		return NULL;
-
-	if (!one_up)
-		return NULL;
-
-	subpath = relative_path(cwd, one_up, &sb);
-
-	prepare_submodule_repo_env(&cp.env_array);
-	argv_array_pop(&cp.env_array);
-
-	argv_array_pushl(&cp.args, "--literal-pathspecs", "-C", "..",
-			"ls-files", "-z", "--stage", "--full-name", "--",
-			subpath, NULL);
-	strbuf_reset(&sb);
-
-	cp.no_stdin = 1;
-	cp.no_stderr = 1;
-	cp.out = -1;
-	cp.git_cmd = 1;
-
-	if (start_command(&cp))
-		die(_("could not start ls-files in .."));
-
-	len = strbuf_read(&sb, cp.out, PATH_MAX);
-	close(cp.out);
-
-	if (starts_with(sb.buf, "160000")) {
-		int super_sub_len;
-		int cwd_len = strlen(cwd);
-		char *super_sub, *super_wt;
-
-		/*
-		 * There is a superproject having this repo as a submodule.
-		 * The format is <mode> SP <hash> SP <stage> TAB <full name> \0,
-		 * We're only interested in the name after the tab.
-		 */
-		super_sub = strchr(sb.buf, '\t') + 1;
-		super_sub_len = sb.buf + sb.len - super_sub - 1;
-
-		if (super_sub_len > cwd_len ||
-		    strcmp(&cwd[cwd_len - super_sub_len], super_sub))
-			die (_("BUG: returned path string doesn't match cwd?"));
-
-		super_wt = xstrdup(cwd);
-		super_wt[cwd_len - super_sub_len] = '\0';
-
-		ret = real_path(super_wt);
-		free(super_wt);
-	}
-	strbuf_release(&sb);
-
-	code = finish_command(&cp);
-
-	if (code == 128)
-		/* '../' is not a git repository */
-		return NULL;
-	if (code == 0 && len == 0)
-		/* There is an unrelated git repository at '../' */
-		return NULL;
-	if (code)
-		die(_("ls-tree returned unexpected return code %d"), code);
-
-	return ret;
-}
-
-int submodule_to_gitdir(struct strbuf *buf, const char *submodule)
-{
-	const struct submodule *sub;
-	const char *git_dir;
-	int ret = 0;
-
->>>>>>> b59f4692
 	strbuf_reset(buf);
 	strbuf_addstr(buf, submodule);
 	strbuf_complete(buf, '/');
