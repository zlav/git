CONFIGURATION FILE
------------------

The Git configuration file contains a number of variables that affect
the Git commands' behavior. The `.git/config` file in each repository
is used to store the configuration for that repository, and
`$HOME/.gitconfig` is used to store a per-user configuration as
fallback values for the `.git/config` file. The file `/etc/gitconfig`
can be used to store a system-wide default configuration.

The configuration variables are used by both the Git plumbing
and the porcelains. The variables are divided into sections, wherein
the fully qualified variable name of the variable itself is the last
dot-separated segment and the section name is everything before the last
dot. The variable names are case-insensitive, allow only alphanumeric
characters and `-`, and must start with an alphabetic character.  Some
variables may appear multiple times; we say then that the variable is
multivalued.

Syntax
~~~~~~

The syntax is fairly flexible and permissive; whitespaces are mostly
ignored.  The '#' and ';' characters begin comments to the end of line,
blank lines are ignored.

The file consists of sections and variables.  A section begins with
the name of the section in square brackets and continues until the next
section begins.  Section names are case-insensitive.  Only alphanumeric
characters, `-` and `.` are allowed in section names.  Each variable
must belong to some section, which means that there must be a section
header before the first setting of a variable.

Sections can be further divided into subsections.  To begin a subsection
put its name in double quotes, separated by space from the section name,
in the section header, like in the example below:

--------
	[section "subsection"]

--------

Subsection names are case sensitive and can contain any characters except
newline (doublequote `"` and backslash can be included by escaping them
as `\"` and `\\`, respectively).  Section headers cannot span multiple
lines.  Variables may belong directly to a section or to a given subsection.
You can have `[section]` if you have `[section "subsection"]`, but you
don't need to.

There is also a deprecated `[section.subsection]` syntax. With this
syntax, the subsection name is converted to lower-case and is also
compared case sensitively. These subsection names follow the same
restrictions as section names.

All the other lines (and the remainder of the line after the section
header) are recognized as setting variables, in the form
'name = value' (or just 'name', which is a short-hand to say that
the variable is the boolean "true").
The variable names are case-insensitive, allow only alphanumeric characters
and `-`, and must start with an alphabetic character.

A line that defines a value can be continued to the next line by
ending it with a `\`; the backquote and the end-of-line are
stripped.  Leading whitespaces after 'name =', the remainder of the
line after the first comment character '#' or ';', and trailing
whitespaces of the line are discarded unless they are enclosed in
double quotes.  Internal whitespaces within the value are retained
verbatim.

Inside double quotes, double quote `"` and backslash `\` characters
must be escaped: use `\"` for `"` and `\\` for `\`.

The following escape sequences (beside `\"` and `\\`) are recognized:
`\n` for newline character (NL), `\t` for horizontal tabulation (HT, TAB)
and `\b` for backspace (BS).  Other char escape sequences (including octal
escape sequences) are invalid.


Includes
~~~~~~~~

You can include one config file from another by setting the special
`include.path` variable to the name of the file to be included. The
included file is expanded immediately, as if its contents had been
found at the location of the include directive. If the value of the
`include.path` variable is a relative path, the path is considered to be
relative to the configuration file in which the include directive was
found. The value of `include.path` is subject to tilde expansion: `~/`
is expanded to the value of `$HOME`, and `~user/` to the specified
user's home directory. See below for examples.

Example
~~~~~~~

	# Core variables
	[core]
		; Don't trust file modes
		filemode = false

	# Our diff algorithm
	[diff]
		external = /usr/local/bin/diff-wrapper
		renames = true

	[branch "devel"]
		remote = origin
		merge = refs/heads/devel

	# Proxy settings
	[core]
		gitProxy="ssh" for "kernel.org"
		gitProxy=default-proxy ; for the rest

	[include]
		path = /path/to/foo.inc ; include by absolute path
		path = foo ; expand "foo" relative to the current file
		path = ~/foo ; expand "foo" in your $HOME directory


Values
~~~~~~

Values of many variables are treated as a simple string, but there
are variables that take values of specific types and there are rules
as to how to spell them.

boolean::

       When a variable is said to take a boolean value, many
       synonyms are accepted for 'true' and 'false'; these are all
       case-insensitive.

       true;; Boolean true can be spelled as `yes`, `on`, `true`,
		or `1`.  Also, a variable defined without `= <value>`
		is taken as true.

       false;; Boolean false can be spelled as `no`, `off`,
		`false`, or `0`.
+
When converting value to the canonical form using '--bool' type
specifier; 'git config' will ensure that the output is "true" or
"false" (spelled in lowercase).

integer::
       The value for many variables that specify various sizes can
       be suffixed with `k`, `M`,... to mean "scale the number by
       1024", "by 1024x1024", etc.

color::
       The value for a variables that takes a color is a list of
       colors (at most two) and attributes (at most one), separated
       by spaces.  The colors accepted are `normal`, `black`,
       `red`, `green`, `yellow`, `blue`, `magenta`, `cyan` and
       `white`; the attributes are `bold`, `dim`, `ul`, `blink` and
       `reverse`.  The first color given is the foreground; the
       second is the background.  The position of the attribute, if
       any, doesn't matter. Attributes may be turned off specifically
       by prefixing them with `no` (e.g., `noreverse`, `noul`, etc).
+
Colors (foreground and background) may also be given as numbers between
0 and 255; these use ANSI 256-color mode (but note that not all
terminals may support this).  If your terminal supports it, you may also
specify 24-bit RGB values as hex, like `#ff0ab3`.
+
The attributes are meant to be reset at the beginning of each item
in the colored output, so setting color.decorate.branch to `black`
will paint that branch name in a plain `black`, even if the previous
thing on the same output line (e.g. opening parenthesis before the
list of branch names in `log --decorate` output) is set to be
painted with `bold` or some other attribute.


Variables
~~~~~~~~~

Note that this list is non-comprehensive and not necessarily complete.
For command-specific variables, you will find a more detailed description
in the appropriate manual page.

Other git-related tools may and do use their own variables.  When
inventing new variables for use in your own tool, make sure their
names do not conflict with those that are used by Git itself and
other popular tools, and describe them in your documentation.


advice.*::
	These variables control various optional help messages designed to
	aid new users. All 'advice.*' variables default to 'true', and you
	can tell Git that you do not need help by setting these to 'false':
+
--
	pushUpdateRejected::
		Set this variable to 'false' if you want to disable
		'pushNonFFCurrent',
		'pushNonFFMatching', 'pushAlreadyExists',
		'pushFetchFirst', and 'pushNeedsForce'
		simultaneously.
	pushNonFFCurrent::
		Advice shown when linkgit:git-push[1] fails due to a
		non-fast-forward update to the current branch.
	pushNonFFMatching::
		Advice shown when you ran linkgit:git-push[1] and pushed
		'matching refs' explicitly (i.e. you used ':', or
		specified a refspec that isn't your current branch) and
		it resulted in a non-fast-forward error.
	pushAlreadyExists::
		Shown when linkgit:git-push[1] rejects an update that
		does not qualify for fast-forwarding (e.g., a tag.)
	pushFetchFirst::
		Shown when linkgit:git-push[1] rejects an update that
		tries to overwrite a remote ref that points at an
		object we do not have.
	pushNeedsForce::
		Shown when linkgit:git-push[1] rejects an update that
		tries to overwrite a remote ref that points at an
		object that is not a commit-ish, or make the remote
		ref point at an object that is not a commit-ish.
	statusHints::
		Show directions on how to proceed from the current
		state in the output of linkgit:git-status[1], in
		the template shown when writing commit messages in
		linkgit:git-commit[1], and in the help message shown
		by linkgit:git-checkout[1] when switching branch.
	statusUoption::
		Advise to consider using the `-u` option to linkgit:git-status[1]
		when the command takes more than 2 seconds to enumerate untracked
		files.
	commitBeforeMerge::
		Advice shown when linkgit:git-merge[1] refuses to
		merge to avoid overwriting local changes.
	resolveConflict::
		Advice shown by various commands when conflicts
		prevent the operation from being performed.
	implicitIdentity::
		Advice on how to set your identity configuration when
		your information is guessed from the system username and
		domain name.
	detachedHead::
		Advice shown when you used linkgit:git-checkout[1] to
		move to the detach HEAD state, to instruct how to create
		a local branch after the fact.
	amWorkDir::
		Advice that shows the location of the patch file when
		linkgit:git-am[1] fails to apply it.
	rmHints::
		In case of failure in the output of linkgit:git-rm[1],
		show directions on how to proceed from the current state.
--

core.fileMode::
	Tells Git if the executable bit of files in the working tree
	is to be honored.
+
Some filesystems lose the executable bit when a file that is
marked as executable is checked out, or checks out an
non-executable file with executable bit on.
linkgit:git-clone[1] or linkgit:git-init[1] probe the filesystem
to see if it handles the executable bit correctly
and this variable is automatically set as necessary.
+
A repository, however, may be on a filesystem that handles
the filemode correctly, and this variable is set to 'true'
when created, but later may be made accessible from another
environment that loses the filemode (e.g. exporting ext4 via
CIFS mount, visiting a Cygwin created repository with
Git for Windows or Eclipse).
In such a case it may be necessary to set this variable to 'false'.
See linkgit:git-update-index[1].
+
The default is true (when core.filemode is not specified in the config file).

core.ignoreCase::
	If true, this option enables various workarounds to enable
	Git to work better on filesystems that are not case sensitive,
	like FAT. For example, if a directory listing finds
	"makefile" when Git expects "Makefile", Git will assume
	it is really the same file, and continue to remember it as
	"Makefile".
+
The default is false, except linkgit:git-clone[1] or linkgit:git-init[1]
will probe and set core.ignoreCase true if appropriate when the repository
is created.

core.precomposeUnicode::
	This option is only used by Mac OS implementation of Git.
	When core.precomposeUnicode=true, Git reverts the unicode decomposition
	of filenames done by Mac OS. This is useful when sharing a repository
	between Mac OS and Linux or Windows.
	(Git for Windows 1.7.10 or higher is needed, or Git under cygwin 1.7).
	When false, file names are handled fully transparent by Git,
	which is backward compatible with older versions of Git.

core.protectHFS::
	If set to true, do not allow checkout of paths that would
	be considered equivalent to `.git` on an HFS+ filesystem.
	Defaults to `true` on Mac OS, and `false` elsewhere.

core.protectNTFS::
	If set to true, do not allow checkout of paths that would
	cause problems with the NTFS filesystem, e.g. conflict with
	8.3 "short" names.
	Defaults to `true` on Windows, and `false` elsewhere.

core.trustctime::
	If false, the ctime differences between the index and the
	working tree are ignored; useful when the inode change time
	is regularly modified by something outside Git (file system
	crawlers and some backup systems).
	See linkgit:git-update-index[1]. True by default.

core.checkStat::
	Determines which stat fields to match between the index
	and work tree. The user can set this to 'default' or
	'minimal'. Default (or explicitly 'default'), is to check
	all fields, including the sub-second part of mtime and ctime.

core.quotePath::
	The commands that output paths (e.g. 'ls-files',
	'diff'), when not given the `-z` option, will quote
	"unusual" characters in the pathname by enclosing the
	pathname in a double-quote pair and with backslashes the
	same way strings in C source code are quoted.  If this
	variable is set to false, the bytes higher than 0x80 are
	not quoted but output as verbatim.  Note that double
	quote, backslash and control characters are always
	quoted without `-z` regardless of the setting of this
	variable.

core.eol::
	Sets the line ending type to use in the working directory for
	files that have the `text` property set.  Alternatives are
	'lf', 'crlf' and 'native', which uses the platform's native
	line ending.  The default value is `native`.  See
	linkgit:gitattributes[5] for more information on end-of-line
	conversion.

core.safecrlf::
	If true, makes Git check if converting `CRLF` is reversible when
	end-of-line conversion is active.  Git will verify if a command
	modifies a file in the work tree either directly or indirectly.
	For example, committing a file followed by checking out the
	same file should yield the original file in the work tree.  If
	this is not the case for the current setting of
	`core.autocrlf`, Git will reject the file.  The variable can
	be set to "warn", in which case Git will only warn about an
	irreversible conversion but continue the operation.
+
CRLF conversion bears a slight chance of corrupting data.
When it is enabled, Git will convert CRLF to LF during commit and LF to
CRLF during checkout.  A file that contains a mixture of LF and
CRLF before the commit cannot be recreated by Git.  For text
files this is the right thing to do: it corrects line endings
such that we have only LF line endings in the repository.
But for binary files that are accidentally classified as text the
conversion can corrupt data.
+
If you recognize such corruption early you can easily fix it by
setting the conversion type explicitly in .gitattributes.  Right
after committing you still have the original file in your work
tree and this file is not yet corrupted.  You can explicitly tell
Git that this file is binary and Git will handle the file
appropriately.
+
Unfortunately, the desired effect of cleaning up text files with
mixed line endings and the undesired effect of corrupting binary
files cannot be distinguished.  In both cases CRLFs are removed
in an irreversible way.  For text files this is the right thing
to do because CRLFs are line endings, while for binary files
converting CRLFs corrupts data.
+
Note, this safety check does not mean that a checkout will generate a
file identical to the original file for a different setting of
`core.eol` and `core.autocrlf`, but only for the current one.  For
example, a text file with `LF` would be accepted with `core.eol=lf`
and could later be checked out with `core.eol=crlf`, in which case the
resulting file would contain `CRLF`, although the original file
contained `LF`.  However, in both work trees the line endings would be
consistent, that is either all `LF` or all `CRLF`, but never mixed.  A
file with mixed line endings would be reported by the `core.safecrlf`
mechanism.

core.autocrlf::
	Setting this variable to "true" is almost the same as setting
	the `text` attribute to "auto" on all files except that text
	files are not guaranteed to be normalized: files that contain
	`CRLF` in the repository will not be touched.  Use this
	setting if you want to have `CRLF` line endings in your
	working directory even though the repository does not have
	normalized line endings.  This variable can be set to 'input',
	in which case no output conversion is performed.

core.symlinks::
	If false, symbolic links are checked out as small plain files that
	contain the link text. linkgit:git-update-index[1] and
	linkgit:git-add[1] will not change the recorded type to regular
	file. Useful on filesystems like FAT that do not support
	symbolic links.
+
The default is true, except linkgit:git-clone[1] or linkgit:git-init[1]
will probe and set core.symlinks false if appropriate when the repository
is created.

core.gitProxy::
	A "proxy command" to execute (as 'command host port') instead
	of establishing direct connection to the remote server when
	using the Git protocol for fetching. If the variable value is
	in the "COMMAND for DOMAIN" format, the command is applied only
	on hostnames ending with the specified domain string. This variable
	may be set multiple times and is matched in the given order;
	the first match wins.
+
Can be overridden by the 'GIT_PROXY_COMMAND' environment variable
(which always applies universally, without the special "for"
handling).
+
The special string `none` can be used as the proxy command to
specify that no proxy be used for a given domain pattern.
This is useful for excluding servers inside a firewall from
proxy use, while defaulting to a common proxy for external domains.

core.ignoreStat::
	If true, Git will avoid using lstat() calls to detect if files have
	changed by setting the "assume-unchanged" bit for those tracked files
	which it has updated identically in both the index and working tree.
+
When files are modified outside of Git, the user will need to stage
the modified files explicitly (e.g. see 'Examples' section in
linkgit:git-update-index[1]).
Git will not normally detect changes to those files.
+
This is useful on systems where lstat() calls are very slow, such as
CIFS/Microsoft Windows.
+
False by default.

core.preferSymlinkRefs::
	Instead of the default "symref" format for HEAD
	and other symbolic reference files, use symbolic links.
	This is sometimes needed to work with old scripts that
	expect HEAD to be a symbolic link.

core.bare::
	If true this repository is assumed to be 'bare' and has no
	working directory associated with it.  If this is the case a
	number of commands that require a working directory will be
	disabled, such as linkgit:git-add[1] or linkgit:git-merge[1].
+
This setting is automatically guessed by linkgit:git-clone[1] or
linkgit:git-init[1] when the repository was created.  By default a
repository that ends in "/.git" is assumed to be not bare (bare =
false), while all other repositories are assumed to be bare (bare
= true).

core.worktree::
	Set the path to the root of the working tree.
	If GIT_COMMON_DIR environment variable is set, core.worktree
	is ignored and not used for determining the root of working tree.
	This can be overridden by the GIT_WORK_TREE environment
	variable and the '--work-tree' command-line option.
	The value can be an absolute path or relative to the path to
	the .git directory, which is either specified by --git-dir
	or GIT_DIR, or automatically discovered.
	If --git-dir or GIT_DIR is specified but none of
	--work-tree, GIT_WORK_TREE and core.worktree is specified,
	the current working directory is regarded as the top level
	of your working tree.
+
Note that this variable is honored even when set in a configuration
file in a ".git" subdirectory of a directory and its value differs
from the latter directory (e.g. "/path/to/.git/config" has
core.worktree set to "/different/path"), which is most likely a
misconfiguration.  Running Git commands in the "/path/to" directory will
still use "/different/path" as the root of the work tree and can cause
confusion unless you know what you are doing (e.g. you are creating a
read-only snapshot of the same index to a location different from the
repository's usual working tree).

core.logAllRefUpdates::
	Enable the reflog. Updates to a ref <ref> is logged to the file
	"$GIT_DIR/logs/<ref>", by appending the new and old
	SHA-1, the date/time and the reason of the update, but
	only when the file exists.  If this configuration
	variable is set to true, missing "$GIT_DIR/logs/<ref>"
	file is automatically created for branch heads (i.e. under
	refs/heads/), remote refs (i.e. under refs/remotes/),
	note refs (i.e. under refs/notes/), and the symbolic ref HEAD.
+
This information can be used to determine what commit
was the tip of a branch "2 days ago".
+
This value is true by default in a repository that has
a working directory associated with it, and false by
default in a bare repository.

core.repositoryFormatVersion::
	Internal variable identifying the repository format and layout
	version.

core.sharedRepository::
	When 'group' (or 'true'), the repository is made shareable between
	several users in a group (making sure all the files and objects are
	group-writable). When 'all' (or 'world' or 'everybody'), the
	repository will be readable by all users, additionally to being
	group-shareable. When 'umask' (or 'false'), Git will use permissions
	reported by umask(2). When '0xxx', where '0xxx' is an octal number,
	files in the repository will have this mode value. '0xxx' will override
	user's umask value (whereas the other options will only override
	requested parts of the user's umask value). Examples: '0660' will make
	the repo read/write-able for the owner and group, but inaccessible to
	others (equivalent to 'group' unless umask is e.g. '0022'). '0640' is a
	repository that is group-readable but not group-writable.
	See linkgit:git-init[1]. False by default.

core.warnAmbiguousRefs::
	If true, Git will warn you if the ref name you passed it is ambiguous
	and might match multiple refs in the repository. True by default.

core.compression::
	An integer -1..9, indicating a default compression level.
	-1 is the zlib default. 0 means no compression,
	and 1..9 are various speed/size tradeoffs, 9 being slowest.
	If set, this provides a default to other compression variables,
	such as 'core.looseCompression' and 'pack.compression'.

core.looseCompression::
	An integer -1..9, indicating the compression level for objects that
	are not in a pack file. -1 is the zlib default. 0 means no
	compression, and 1..9 are various speed/size tradeoffs, 9 being
	slowest.  If not set,  defaults to core.compression.  If that is
	not set,  defaults to 1 (best speed).

core.packedGitWindowSize::
	Number of bytes of a pack file to map into memory in a
	single mapping operation.  Larger window sizes may allow
	your system to process a smaller number of large pack files
	more quickly.  Smaller window sizes will negatively affect
	performance due to increased calls to the operating system's
	memory manager, but may improve performance when accessing
	a large number of large pack files.
+
Default is 1 MiB if NO_MMAP was set at compile time, otherwise 32
MiB on 32 bit platforms and 1 GiB on 64 bit platforms.  This should
be reasonable for all users/operating systems.  You probably do
not need to adjust this value.
+
Common unit suffixes of 'k', 'm', or 'g' are supported.

core.packedGitLimit::
	Maximum number of bytes to map simultaneously into memory
	from pack files.  If Git needs to access more than this many
	bytes at once to complete an operation it will unmap existing
	regions to reclaim virtual address space within the process.
+
Default is 256 MiB on 32 bit platforms and 8 GiB on 64 bit platforms.
This should be reasonable for all users/operating systems, except on
the largest projects.  You probably do not need to adjust this value.
+
Common unit suffixes of 'k', 'm', or 'g' are supported.

core.deltaBaseCacheLimit::
	Maximum number of bytes to reserve for caching base objects
	that may be referenced by multiple deltified objects.  By storing the
	entire decompressed base objects in a cache Git is able
	to avoid unpacking and decompressing frequently used base
	objects multiple times.
+
Default is 96 MiB on all platforms.  This should be reasonable
for all users/operating systems, except on the largest projects.
You probably do not need to adjust this value.
+
Common unit suffixes of 'k', 'm', or 'g' are supported.

core.bigFileThreshold::
	Files larger than this size are stored deflated, without
	attempting delta compression.  Storing large files without
	delta compression avoids excessive memory usage, at the
	slight expense of increased disk usage. Additionally files
	larger than this size are always treated as binary.
+
Default is 512 MiB on all platforms.  This should be reasonable
for most projects as source code and other text files can still
be delta compressed, but larger binary media files won't be.
+
Common unit suffixes of 'k', 'm', or 'g' are supported.

core.excludesFile::
	In addition to '.gitignore' (per-directory) and
	'.git/info/exclude', Git looks into this file for patterns
	of files which are not meant to be tracked.  "`~/`" is expanded
	to the value of `$HOME` and "`~user/`" to the specified user's
	home directory. Its default value is $XDG_CONFIG_HOME/git/ignore.
	If $XDG_CONFIG_HOME is either not set or empty, $HOME/.config/git/ignore
	is used instead. See linkgit:gitignore[5].

core.askPass::
	Some commands (e.g. svn and http interfaces) that interactively
	ask for a password can be told to use an external program given
	via the value of this variable. Can be overridden by the 'GIT_ASKPASS'
	environment variable. If not set, fall back to the value of the
	'SSH_ASKPASS' environment variable or, failing that, a simple password
	prompt. The external program shall be given a suitable prompt as
	command-line argument and write the password on its STDOUT.

core.attributesFile::
	In addition to '.gitattributes' (per-directory) and
	'.git/info/attributes', Git looks into this file for attributes
	(see linkgit:gitattributes[5]). Path expansions are made the same
	way as for `core.excludesFile`. Its default value is
	$XDG_CONFIG_HOME/git/attributes. If $XDG_CONFIG_HOME is either not
	set or empty, $HOME/.config/git/attributes is used instead.

core.editor::
	Commands such as `commit` and `tag` that lets you edit
	messages by launching an editor uses the value of this
	variable when it is set, and the environment variable
	`GIT_EDITOR` is not set.  See linkgit:git-var[1].

core.commentChar::
	Commands such as `commit` and `tag` that lets you edit
	messages consider a line that begins with this character
	commented, and removes them after the editor returns
	(default '#').
+
If set to "auto", `git-commit` would select a character that is not
the beginning character of any line in existing commit messages.

core.packedRefsTimeout::
	The length of time, in milliseconds, to retry when trying to
	lock the `packed-refs` file. Value 0 means not to retry at
	all; -1 means to try indefinitely. Default is 1000 (i.e.,
	retry for 1 second).

sequence.editor::
	Text editor used by `git rebase -i` for editing the rebase instruction file.
	The value is meant to be interpreted by the shell when it is used.
	It can be overridden by the `GIT_SEQUENCE_EDITOR` environment variable.
	When not configured the default commit message editor is used instead.

core.pager::
	Text viewer for use by Git commands (e.g., 'less').  The value
	is meant to be interpreted by the shell.  The order of preference
	is the `$GIT_PAGER` environment variable, then `core.pager`
	configuration, then `$PAGER`, and then the default chosen at
	compile time (usually 'less').
+
When the `LESS` environment variable is unset, Git sets it to `FRX`
(if `LESS` environment variable is set, Git does not change it at
all).  If you want to selectively override Git's default setting
for `LESS`, you can set `core.pager` to e.g. `less -S`.  This will
be passed to the shell by Git, which will translate the final
command to `LESS=FRX less -S`. The environment does not set the
`S` option but the command line does, instructing less to truncate
long lines. Similarly, setting `core.pager` to `less -+F` will
deactivate the `F` option specified by the environment from the
command-line, deactivating the "quit if one screen" behavior of
`less`.  One can specifically activate some flags for particular
commands: for example, setting `pager.blame` to `less -S` enables
line truncation only for `git blame`.
+
Likewise, when the `LV` environment variable is unset, Git sets it
to `-c`.  You can override this setting by exporting `LV` with
another value or setting `core.pager` to `lv +c`.

core.whitespace::
	A comma separated list of common whitespace problems to
	notice.  'git diff' will use `color.diff.whitespace` to
	highlight them, and 'git apply --whitespace=error' will
	consider them as errors.  You can prefix `-` to disable
	any of them (e.g. `-trailing-space`):
+
* `blank-at-eol` treats trailing whitespaces at the end of the line
  as an error (enabled by default).
* `space-before-tab` treats a space character that appears immediately
  before a tab character in the initial indent part of the line as an
  error (enabled by default).
* `indent-with-non-tab` treats a line that is indented with space
  characters instead of the equivalent tabs as an error (not enabled by
  default).
* `tab-in-indent` treats a tab character in the initial indent part of
  the line as an error (not enabled by default).
* `blank-at-eof` treats blank lines added at the end of file as an error
  (enabled by default).
* `trailing-space` is a short-hand to cover both `blank-at-eol` and
  `blank-at-eof`.
* `cr-at-eol` treats a carriage-return at the end of line as
  part of the line terminator, i.e. with it, `trailing-space`
  does not trigger if the character before such a carriage-return
  is not a whitespace (not enabled by default).
* `tabwidth=<n>` tells how many character positions a tab occupies; this
  is relevant for `indent-with-non-tab` and when Git fixes `tab-in-indent`
  errors. The default tab width is 8. Allowed values are 1 to 63.

core.fsyncObjectFiles::
	This boolean will enable 'fsync()' when writing object files.
+
This is a total waste of time and effort on a filesystem that orders
data writes properly, but can be useful for filesystems that do not use
journalling (traditional UNIX filesystems) or that only journal metadata
and not file contents (OS X's HFS+, or Linux ext3 with "data=writeback").

core.preloadIndex::
	Enable parallel index preload for operations like 'git diff'
+
This can speed up operations like 'git diff' and 'git status' especially
on filesystems like NFS that have weak caching semantics and thus
relatively high IO latencies.  When enabled, Git will do the
index comparison to the filesystem data in parallel, allowing
overlapping IO's.  Defaults to true.

core.createObject::
	You can set this to 'link', in which case a hardlink followed by
	a delete of the source are used to make sure that object creation
	will not overwrite existing objects.
+
On some file system/operating system combinations, this is unreliable.
Set this config setting to 'rename' there; However, This will remove the
check that makes sure that existing object files will not get overwritten.

core.notesRef::
	When showing commit messages, also show notes which are stored in
	the given ref.  The ref must be fully qualified.  If the given
	ref does not exist, it is not an error but means that no
	notes should be printed.
+
This setting defaults to "refs/notes/commits", and it can be overridden by
the 'GIT_NOTES_REF' environment variable.  See linkgit:git-notes[1].

core.sparseCheckout::
	Enable "sparse checkout" feature. See section "Sparse checkout" in
	linkgit:git-read-tree[1] for more information.

core.abbrev::
	Set the length object names are abbreviated to.  If unspecified,
	many commands abbreviate to 7 hexdigits, which may not be enough
	for abbreviated object names to stay unique for sufficiently long
	time.

add.ignoreErrors::
add.ignore-errors (deprecated)::
	Tells 'git add' to continue adding files when some files cannot be
	added due to indexing errors. Equivalent to the '--ignore-errors'
	option of linkgit:git-add[1].  `add.ignore-errors` is deprecated,
	as it does not follow the usual naming convention for configuration
	variables.

alias.*::
	Command aliases for the linkgit:git[1] command wrapper - e.g.
	after defining "alias.last = cat-file commit HEAD", the invocation
	"git last" is equivalent to "git cat-file commit HEAD". To avoid
	confusion and troubles with script usage, aliases that
	hide existing Git commands are ignored. Arguments are split by
	spaces, the usual shell quoting and escaping is supported.
	A quote pair or a backslash can be used to quote them.
+
If the alias expansion is prefixed with an exclamation point,
it will be treated as a shell command.  For example, defining
"alias.new = !gitk --all --not ORIG_HEAD", the invocation
"git new" is equivalent to running the shell command
"gitk --all --not ORIG_HEAD".  Note that shell commands will be
executed from the top-level directory of a repository, which may
not necessarily be the current directory.
'GIT_PREFIX' is set as returned by running 'git rev-parse --show-prefix'
from the original current directory. See linkgit:git-rev-parse[1].

am.keepcr::
	If true, git-am will call git-mailsplit for patches in mbox format
	with parameter '--keep-cr'. In this case git-mailsplit will
	not remove `\r` from lines ending with `\r\n`. Can be overridden
	by giving '--no-keep-cr' from the command line.
	See linkgit:git-am[1], linkgit:git-mailsplit[1].

apply.ignoreWhitespace::
	When set to 'change', tells 'git apply' to ignore changes in
	whitespace, in the same way as the '--ignore-space-change'
	option.
	When set to one of: no, none, never, false tells 'git apply' to
	respect all whitespace differences.
	See linkgit:git-apply[1].

apply.whitespace::
	Tells 'git apply' how to handle whitespaces, in the same way
	as the '--whitespace' option. See linkgit:git-apply[1].

branch.autoSetupMerge::
	Tells 'git branch' and 'git checkout' to set up new branches
	so that linkgit:git-pull[1] will appropriately merge from the
	starting point branch. Note that even if this option is not set,
	this behavior can be chosen per-branch using the `--track`
	and `--no-track` options. The valid settings are: `false` -- no
	automatic setup is done; `true` -- automatic setup is done when the
	starting point is a remote-tracking branch; `always` --
	automatic setup is done when the starting point is either a
	local branch or remote-tracking
	branch. This option defaults to true.

branch.autoSetupRebase::
	When a new branch is created with 'git branch' or 'git checkout'
	that tracks another branch, this variable tells Git to set
	up pull to rebase instead of merge (see "branch.<name>.rebase").
	When `never`, rebase is never automatically set to true.
	When `local`, rebase is set to true for tracked branches of
	other local branches.
	When `remote`, rebase is set to true for tracked branches of
	remote-tracking branches.
	When `always`, rebase will be set to true for all tracking
	branches.
	See "branch.autoSetupMerge" for details on how to set up a
	branch to track another branch.
	This option defaults to never.

branch.<name>.remote::
	When on branch <name>, it tells 'git fetch' and 'git push'
	which remote to fetch from/push to.  The remote to push to
	may be overridden with `remote.pushDefault` (for all branches).
	The remote to push to, for the current branch, may be further
	overridden by `branch.<name>.pushRemote`.  If no remote is
	configured, or if you are not on any branch, it defaults to
	`origin` for fetching and `remote.pushDefault` for pushing.
	Additionally, `.` (a period) is the current local repository
	(a dot-repository), see `branch.<name>.merge`'s final note below.

branch.<name>.pushRemote::
	When on branch <name>, it overrides `branch.<name>.remote` for
	pushing.  It also overrides `remote.pushDefault` for pushing
	from branch <name>.  When you pull from one place (e.g. your
	upstream) and push to another place (e.g. your own publishing
	repository), you would want to set `remote.pushDefault` to
	specify the remote to push to for all branches, and use this
	option to override it for a specific branch.

branch.<name>.merge::
	Defines, together with branch.<name>.remote, the upstream branch
	for the given branch. It tells 'git fetch'/'git pull'/'git rebase' which
	branch to merge and can also affect 'git push' (see push.default).
	When in branch <name>, it tells 'git fetch' the default
	refspec to be marked for merging in FETCH_HEAD. The value is
	handled like the remote part of a refspec, and must match a
	ref which is fetched from the remote given by
	"branch.<name>.remote".
	The merge information is used by 'git pull' (which at first calls
	'git fetch') to lookup the default branch for merging. Without
	this option, 'git pull' defaults to merge the first refspec fetched.
	Specify multiple values to get an octopus merge.
	If you wish to setup 'git pull' so that it merges into <name> from
	another branch in the local repository, you can point
	branch.<name>.merge to the desired branch, and use the relative path
	setting `.` (a period) for branch.<name>.remote.

branch.<name>.mergeOptions::
	Sets default options for merging into branch <name>. The syntax and
	supported options are the same as those of linkgit:git-merge[1], but
	option values containing whitespace characters are currently not
	supported.

branch.<name>.rebase::
	When true, rebase the branch <name> on top of the fetched branch,
	instead of merging the default branch from the default remote when
	"git pull" is run. See "pull.rebase" for doing this in a non
	branch-specific manner.
+
	When preserve, also pass `--preserve-merges` along to 'git rebase'
	so that locally committed merge commits will not be flattened
	by running 'git pull'.
+
*NOTE*: this is a possibly dangerous operation; do *not* use
it unless you understand the implications (see linkgit:git-rebase[1]
for details).

branch.<name>.description::
	Branch description, can be edited with
	`git branch --edit-description`. Branch description is
	automatically added in the format-patch cover letter or
	request-pull summary.

browser.<tool>.cmd::
	Specify the command to invoke the specified browser. The
	specified command is evaluated in shell with the URLs passed
	as arguments. (See linkgit:git-web{litdd}browse[1].)

browser.<tool>.path::
	Override the path for the given tool that may be used to
	browse HTML help (see '-w' option in linkgit:git-help[1]) or a
	working repository in gitweb (see linkgit:git-instaweb[1]).

clean.requireForce::
	A boolean to make git-clean do nothing unless given -f,
	-i or -n.   Defaults to true.

color.branch::
	A boolean to enable/disable color in the output of
	linkgit:git-branch[1]. May be set to `always`,
	`false` (or `never`) or `auto` (or `true`), in which case colors are used
	only when the output is to a terminal. Defaults to false.

color.branch.<slot>::
	Use customized color for branch coloration. `<slot>` is one of
	`current` (the current branch), `local` (a local branch),
	`remote` (a remote-tracking branch in refs/remotes/),
	`upstream` (upstream tracking branch), `plain` (other
	refs).

color.diff::
	Whether to use ANSI escape sequences to add color to patches.
	If this is set to `always`, linkgit:git-diff[1],
	linkgit:git-log[1], and linkgit:git-show[1] will use color
	for all patches.  If it is set to `true` or `auto`, those
	commands will only use color when output is to the terminal.
	Defaults to false.
+
This does not affect linkgit:git-format-patch[1] or the
'git-diff-{asterisk}' plumbing commands.  Can be overridden on the
command line with the `--color[=<when>]` option.

color.diff.<slot>::
	Use customized color for diff colorization.  `<slot>` specifies
	which part of the patch to use the specified color, and is one
	of `context` (context text - `plain` is a historical synonym),
	`meta` (metainformation), `frag`
	(hunk header), 'func' (function in hunk header), `old` (removed lines),
	`new` (added lines), `commit` (commit headers), or `whitespace`
	(highlighting whitespace errors).

color.decorate.<slot>::
	Use customized color for 'git log --decorate' output.  `<slot>` is one
	of `branch`, `remoteBranch`, `tag`, `stash` or `HEAD` for local
	branches, remote-tracking branches, tags, stash and HEAD, respectively.

color.grep::
	When set to `always`, always highlight matches.  When `false` (or
	`never`), never.  When set to `true` or `auto`, use color only
	when the output is written to the terminal.  Defaults to `false`.

color.grep.<slot>::
	Use customized color for grep colorization.  `<slot>` specifies which
	part of the line to use the specified color, and is one of
+
--
`context`;;
	non-matching text in context lines (when using `-A`, `-B`, or `-C`)
`filename`;;
	filename prefix (when not using `-h`)
`function`;;
	function name lines (when using `-p`)
`linenumber`;;
	line number prefix (when using `-n`)
`match`;;
	matching text (same as setting `matchContext` and `matchSelected`)
`matchContext`;;
	matching text in context lines
`matchSelected`;;
	matching text in selected lines
`selected`;;
	non-matching text in selected lines
`separator`;;
	separators between fields on a line (`:`, `-`, and `=`)
	and between hunks (`--`)
--

color.interactive::
	When set to `always`, always use colors for interactive prompts
	and displays (such as those used by "git-add --interactive" and
	"git-clean --interactive"). When false (or `never`), never.
	When set to `true` or `auto`, use colors only when the output is
	to the terminal. Defaults to false.

color.interactive.<slot>::
	Use customized color for 'git add --interactive' and 'git clean
	--interactive' output. `<slot>` may be `prompt`, `header`, `help`
	or `error`, for four distinct types of normal output from
	interactive commands.

color.pager::
	A boolean to enable/disable colored output when the pager is in
	use (default is true).

color.showBranch::
	A boolean to enable/disable color in the output of
	linkgit:git-show-branch[1]. May be set to `always`,
	`false` (or `never`) or `auto` (or `true`), in which case colors are used
	only when the output is to a terminal. Defaults to false.

color.status::
	A boolean to enable/disable color in the output of
	linkgit:git-status[1]. May be set to `always`,
	`false` (or `never`) or `auto` (or `true`), in which case colors are used
	only when the output is to a terminal. Defaults to false.

color.status.<slot>::
	Use customized color for status colorization. `<slot>` is
	one of `header` (the header text of the status message),
	`added` or `updated` (files which are added but not committed),
	`changed` (files which are changed but not added in the index),
	`untracked` (files which are not tracked by Git),
	`branch` (the current branch),
	`nobranch` (the color the 'no branch' warning is shown in, defaulting
	to red), or
	`unmerged` (files which have unmerged changes).

color.ui::
	This variable determines the default value for variables such
	as `color.diff` and `color.grep` that control the use of color
	per command family. Its scope will expand as more commands learn
	configuration to set a default for the `--color` option.  Set it
	to `false` or `never` if you prefer Git commands not to use
	color unless enabled explicitly with some other configuration
	or the `--color` option. Set it to `always` if you want all
	output not intended for machine consumption to use color, to
	`true` or `auto` (this is the default since Git 1.8.4) if you
	want such output to use color when written to the terminal.

column.ui::
	Specify whether supported commands should output in columns.
	This variable consists of a list of tokens separated by spaces
	or commas:
+
These options control when the feature should be enabled
(defaults to 'never'):
+
--
`always`;;
	always show in columns
`never`;;
	never show in columns
`auto`;;
	show in columns if the output is to the terminal
--
+
These options control layout (defaults to 'column').  Setting any
of these implies 'always' if none of 'always', 'never', or 'auto' are
specified.
+
--
`column`;;
	fill columns before rows
`row`;;
	fill rows before columns
`plain`;;
	show in one column
--
+
Finally, these options can be combined with a layout option (defaults
to 'nodense'):
+
--
`dense`;;
	make unequal size columns to utilize more space
`nodense`;;
	make equal size columns
--

column.branch::
	Specify whether to output branch listing in `git branch` in columns.
	See `column.ui` for details.

column.clean::
	Specify the layout when list items in `git clean -i`, which always
	shows files and directories in columns. See `column.ui` for details.

column.status::
	Specify whether to output untracked files in `git status` in columns.
	See `column.ui` for details.

column.tag::
	Specify whether to output tag listing in `git tag` in columns.
	See `column.ui` for details.

commit.cleanup::
	This setting overrides the default of the `--cleanup` option in
	`git commit`. See linkgit:git-commit[1] for details. Changing the
	default can be useful when you always want to keep lines that begin
	with comment character `#` in your log message, in which case you
	would do `git config commit.cleanup whitespace` (note that you will
	have to remove the help lines that begin with `#` in the commit log
	template yourself, if you do this).

commit.gpgSign::

	A boolean to specify whether all commits should be GPG signed.
	Use of this option when doing operations such as rebase can
	result in a large number of commits being signed. It may be
	convenient to use an agent to avoid typing your GPG passphrase
	several times.

commit.status::
	A boolean to enable/disable inclusion of status information in the
	commit message template when using an editor to prepare the commit
	message.  Defaults to true.

commit.template::
	Specify a file to use as the template for new commit messages.
	"`~/`" is expanded to the value of `$HOME` and "`~user/`" to the
	specified user's home directory.

credential.helper::
	Specify an external helper to be called when a username or
	password credential is needed; the helper may consult external
	storage to avoid prompting the user for the credentials. See
	linkgit:gitcredentials[7] for details.

credential.useHttpPath::
	When acquiring credentials, consider the "path" component of an http
	or https URL to be important. Defaults to false. See
	linkgit:gitcredentials[7] for more information.

credential.username::
	If no username is set for a network authentication, use this username
	by default. See credential.<context>.* below, and
	linkgit:gitcredentials[7].

credential.<url>.*::
	Any of the credential.* options above can be applied selectively to
	some credentials. For example "credential.https://example.com.username"
	would set the default username only for https connections to
	example.com. See linkgit:gitcredentials[7] for details on how URLs are
	matched.

include::diff-config.txt[]

difftool.<tool>.path::
	Override the path for the given tool.  This is useful in case
	your tool is not in the PATH.

difftool.<tool>.cmd::
	Specify the command to invoke the specified diff tool.
	The specified command is evaluated in shell with the following
	variables available:  'LOCAL' is set to the name of the temporary
	file containing the contents of the diff pre-image and 'REMOTE'
	is set to the name of the temporary file containing the contents
	of the diff post-image.

difftool.prompt::
	Prompt before each invocation of the diff tool.

fetch.recurseSubmodules::
	This option can be either set to a boolean value or to 'on-demand'.
	Setting it to a boolean changes the behavior of fetch and pull to
	unconditionally recurse into submodules when set to true or to not
	recurse at all when set to false. When set to 'on-demand' (the default
	value), fetch and pull will only recurse into a populated submodule
	when its superproject retrieves a commit that updates the submodule's
	reference.

fetch.fsckObjects::
	If it is set to true, git-fetch-pack will check all fetched
	objects. It will abort in the case of a malformed object or a
	broken link. The result of an abort are only dangling objects.
	Defaults to false. If not set, the value of `transfer.fsckObjects`
	is used instead.

fetch.unpackLimit::
	If the number of objects fetched over the Git native
	transfer is below this
	limit, then the objects will be unpacked into loose object
	files. However if the number of received objects equals or
	exceeds this limit then the received pack will be stored as
	a pack, after adding any missing delta bases.  Storing the
	pack from a push can make the push operation complete faster,
	especially on slow filesystems.  If not set, the value of
	`transfer.unpackLimit` is used instead.

fetch.prune::
	If true, fetch will automatically behave as if the `--prune`
	option was given on the command line.  See also `remote.<name>.prune`.

format.attach::
	Enable multipart/mixed attachments as the default for
	'format-patch'.  The value can also be a double quoted string
	which will enable attachments as the default and set the
	value as the boundary.  See the --attach option in
	linkgit:git-format-patch[1].

format.numbered::
	A boolean which can enable or disable sequence numbers in patch
	subjects.  It defaults to "auto" which enables it only if there
	is more than one patch.  It can be enabled or disabled for all
	messages by setting it to "true" or "false".  See --numbered
	option in linkgit:git-format-patch[1].

format.headers::
	Additional email headers to include in a patch to be submitted
	by mail.  See linkgit:git-format-patch[1].

format.to::
format.cc::
	Additional recipients to include in a patch to be submitted
	by mail.  See the --to and --cc options in
	linkgit:git-format-patch[1].

format.subjectPrefix::
	The default for format-patch is to output files with the '[PATCH]'
	subject prefix. Use this variable to change that prefix.

format.signature::
	The default for format-patch is to output a signature containing
	the Git version number. Use this variable to change that default.
	Set this variable to the empty string ("") to suppress
	signature generation.

format.signatureFile::
	Works just like format.signature except the contents of the
	file specified by this variable will be used as the signature.

format.suffix::
	The default for format-patch is to output files with the suffix
	`.patch`. Use this variable to change that suffix (make sure to
	include the dot if you want it).

format.pretty::
	The default pretty format for log/show/whatchanged command,
	See linkgit:git-log[1], linkgit:git-show[1],
	linkgit:git-whatchanged[1].

format.thread::
	The default threading style for 'git format-patch'.  Can be
	a boolean value, or `shallow` or `deep`.  `shallow` threading
	makes every mail a reply to the head of the series,
	where the head is chosen from the cover letter, the
	`--in-reply-to`, and the first patch mail, in this order.
	`deep` threading makes every mail a reply to the previous one.
	A true boolean value is the same as `shallow`, and a false
	value disables threading.

format.signOff::
	A boolean value which lets you enable the `-s/--signoff` option of
	format-patch by default. *Note:* Adding the Signed-off-by: line to a
	patch should be a conscious act and means that you certify you have
	the rights to submit this work under the same open source license.
	Please see the 'SubmittingPatches' document for further discussion.

format.coverLetter::
	A boolean that controls whether to generate a cover-letter when
	format-patch is invoked, but in addition can be set to "auto", to
	generate a cover-letter only when there's more than one patch.

filter.<driver>.clean::
	The command which is used to convert the content of a worktree
	file to a blob upon checkin.  See linkgit:gitattributes[5] for
	details.

filter.<driver>.smudge::
	The command which is used to convert the content of a blob
	object to a worktree file upon checkout.  See
	linkgit:gitattributes[5] for details.

fsck.<msg-id>::
	Allows overriding the message type (error, warn or ignore) of a
	specific message ID such as `missingEmail`.
+
For convenience, fsck prefixes the error/warning with the message ID,
e.g.  "missingEmail: invalid author/committer line - missing email" means
that setting `fsck.missingEmail = ignore` will hide that issue.
+
This feature is intended to support working with legacy repositories
which cannot be repaired without disruptive changes.

fsck.skipList::
	The path to a sorted list of object names (i.e. one SHA-1 per
	line) that are known to be broken in a non-fatal way and should
	be ignored. This feature is useful when an established project
	should be accepted despite early commits containing errors that
	can be safely ignored such as invalid committer email addresses.
	Note: corrupt objects cannot be skipped with this setting.

gc.aggressiveDepth::
	The depth parameter used in the delta compression
	algorithm used by 'git gc --aggressive'.  This defaults
	to 250.

gc.aggressiveWindow::
	The window size parameter used in the delta compression
	algorithm used by 'git gc --aggressive'.  This defaults
	to 250.

gc.auto::
	When there are approximately more than this many loose
	objects in the repository, `git gc --auto` will pack them.
	Some Porcelain commands use this command to perform a
	light-weight garbage collection from time to time.  The
	default value is 6700.  Setting this to 0 disables it.

gc.autoPackLimit::
	When there are more than this many packs that are not
	marked with `*.keep` file in the repository, `git gc
	--auto` consolidates them into one larger pack.  The
	default	value is 50.  Setting this to 0 disables it.

gc.autoDetach::
	Make `git gc --auto` return immediately and run in background
	if the system supports it. Default is true.

gc.packRefs::
	Running `git pack-refs` in a repository renders it
	unclonable by Git versions prior to 1.5.1.2 over dumb
	transports such as HTTP.  This variable determines whether
	'git gc' runs `git pack-refs`. This can be set to `notbare`
	to enable it within all non-bare repos or it can be set to a
	boolean value.  The default is `true`.

gc.pruneExpire::
	When 'git gc' is run, it will call 'prune --expire 2.weeks.ago'.
	Override the grace period with this config variable.  The value
	"now" may be used to disable this  grace period and always prune
	unreachable objects immediately.

<<<<<<< HEAD
gc.pruneWorktreesExpire::
	When 'git gc' is run, it will call
	'prune --worktrees --expire 3.months.ago'.
	Override the grace period with this config variable. The value
	"now" may be used to disable the grace period and prune
	$GIT_DIR/worktrees immediately.
=======
gc.worktreePruneExpire::
	When 'git gc' is run, it calls
	'git worktree prune --expire 3.months.ago'.
	This config variable can be used to set a different grace
	period. The value "now" may be used to disable the grace
	period and prune $GIT_DIR/worktrees immediately.
>>>>>>> 114ff888

gc.reflogExpire::
gc.<pattern>.reflogExpire::
	'git reflog expire' removes reflog entries older than
	this time; defaults to 90 days.  With "<pattern>" (e.g.
	"refs/stash") in the middle the setting applies only to
	the refs that match the <pattern>.

gc.reflogExpireUnreachable::
gc.<ref>.reflogExpireUnreachable::
	'git reflog expire' removes reflog entries older than
	this time and are not reachable from the current tip;
	defaults to 30 days.  With "<pattern>" (e.g. "refs/stash")
	in the middle, the setting applies only to the refs that
	match the <pattern>.

gc.rerereResolved::
	Records of conflicted merge you resolved earlier are
	kept for this many days when 'git rerere gc' is run.
	The default is 60 days.  See linkgit:git-rerere[1].

gc.rerereUnresolved::
	Records of conflicted merge you have not resolved are
	kept for this many days when 'git rerere gc' is run.
	The default is 15 days.  See linkgit:git-rerere[1].

gitcvs.commitMsgAnnotation::
	Append this string to each commit message. Set to empty string
	to disable this feature. Defaults to "via git-CVS emulator".

gitcvs.enabled::
	Whether the CVS server interface is enabled for this repository.
	See linkgit:git-cvsserver[1].

gitcvs.logFile::
	Path to a log file where the CVS server interface well... logs
	various stuff. See linkgit:git-cvsserver[1].

gitcvs.usecrlfattr::
	If true, the server will look up the end-of-line conversion
	attributes for files to determine the '-k' modes to use. If
	the attributes force Git to treat a file as text,
	the '-k' mode will be left blank so CVS clients will
	treat it as text. If they suppress text conversion, the file
	will be set with '-kb' mode, which suppresses any newline munging
	the client might otherwise do. If the attributes do not allow
	the file type to be determined, then 'gitcvs.allBinary' is
	used. See linkgit:gitattributes[5].

gitcvs.allBinary::
	This is used if 'gitcvs.usecrlfattr' does not resolve
	the correct '-kb' mode to use. If true, all
	unresolved files are sent to the client in
	mode '-kb'. This causes the client to treat them
	as binary files, which suppresses any newline munging it
	otherwise might do. Alternatively, if it is set to "guess",
	then the contents of the file are examined to decide if
	it is binary, similar to 'core.autocrlf'.

gitcvs.dbName::
	Database used by git-cvsserver to cache revision information
	derived from the Git repository. The exact meaning depends on the
	used database driver, for SQLite (which is the default driver) this
	is a filename. Supports variable substitution (see
	linkgit:git-cvsserver[1] for details). May not contain semicolons (`;`).
	Default: '%Ggitcvs.%m.sqlite'

gitcvs.dbDriver::
	Used Perl DBI driver. You can specify any available driver
	for this here, but it might not work. git-cvsserver is tested
	with 'DBD::SQLite', reported to work with 'DBD::Pg', and
	reported *not* to work with 'DBD::mysql'. Experimental feature.
	May not contain double colons (`:`). Default: 'SQLite'.
	See linkgit:git-cvsserver[1].

gitcvs.dbUser, gitcvs.dbPass::
	Database user and password. Only useful if setting 'gitcvs.dbDriver',
	since SQLite has no concept of database users and/or passwords.
	'gitcvs.dbUser' supports variable substitution (see
	linkgit:git-cvsserver[1] for details).

gitcvs.dbTableNamePrefix::
	Database table name prefix.  Prepended to the names of any
	database tables used, allowing a single database to be used
	for several repositories.  Supports variable substitution (see
	linkgit:git-cvsserver[1] for details).  Any non-alphabetic
	characters will be replaced with underscores.

All gitcvs variables except for 'gitcvs.usecrlfattr' and
'gitcvs.allBinary' can also be specified as
'gitcvs.<access_method>.<varname>' (where 'access_method'
is one of "ext" and "pserver") to make them apply only for the given
access method.

gitweb.category::
gitweb.description::
gitweb.owner::
gitweb.url::
	See linkgit:gitweb[1] for description.

gitweb.avatar::
gitweb.blame::
gitweb.grep::
gitweb.highlight::
gitweb.patches::
gitweb.pickaxe::
gitweb.remote_heads::
gitweb.showSizes::
gitweb.snapshot::
	See linkgit:gitweb.conf[5] for description.

grep.lineNumber::
	If set to true, enable '-n' option by default.

grep.patternType::
	Set the default matching behavior. Using a value of 'basic', 'extended',
	'fixed', or 'perl' will enable the '--basic-regexp', '--extended-regexp',
	'--fixed-strings', or '--perl-regexp' option accordingly, while the
	value 'default' will return to the default matching behavior.

grep.extendedRegexp::
	If set to true, enable '--extended-regexp' option by default. This
	option is ignored when the 'grep.patternType' option is set to a value
	other than 'default'.

gpg.program::
	Use this custom program instead of "gpg" found on $PATH when
	making or verifying a PGP signature. The program must support the
	same command-line interface as GPG, namely, to verify a detached
	signature, "gpg --verify $file - <$signature" is run, and the
	program is expected to signal a good signature by exiting with
	code 0, and to generate an ASCII-armored detached signature, the
	standard input of "gpg -bsau $key" is fed with the contents to be
	signed, and the program is expected to send the result to its
	standard output.

gui.commitMsgWidth::
	Defines how wide the commit message window is in the
	linkgit:git-gui[1]. "75" is the default.

gui.diffContext::
	Specifies how many context lines should be used in calls to diff
	made by the linkgit:git-gui[1]. The default is "5".

gui.displayUntracked::
	Determines if linkgit::git-gui[1] shows untracked files
	in the file list. The default is "true".

gui.encoding::
	Specifies the default encoding to use for displaying of
	file contents in linkgit:git-gui[1] and linkgit:gitk[1].
	It can be overridden by setting the 'encoding' attribute
	for relevant files (see linkgit:gitattributes[5]).
	If this option is not set, the tools default to the
	locale encoding.

gui.matchTrackingBranch::
	Determines if new branches created with linkgit:git-gui[1] should
	default to tracking remote branches with matching names or
	not. Default: "false".

gui.newBranchTemplate::
	Is used as suggested name when creating new branches using the
	linkgit:git-gui[1].

gui.pruneDuringFetch::
	"true" if linkgit:git-gui[1] should prune remote-tracking branches when
	performing a fetch. The default value is "false".

gui.trustmtime::
	Determines if linkgit:git-gui[1] should trust the file modification
	timestamp or not. By default the timestamps are not trusted.

gui.spellingDictionary::
	Specifies the dictionary used for spell checking commit messages in
	the linkgit:git-gui[1]. When set to "none" spell checking is turned
	off.

gui.fastCopyBlame::
	If true, 'git gui blame' uses `-C` instead of `-C -C` for original
	location detection. It makes blame significantly faster on huge
	repositories at the expense of less thorough copy detection.

gui.copyBlameThreshold::
	Specifies the threshold to use in 'git gui blame' original location
	detection, measured in alphanumeric characters. See the
	linkgit:git-blame[1] manual for more information on copy detection.

gui.blamehistoryctx::
	Specifies the radius of history context in days to show in
	linkgit:gitk[1] for the selected commit, when the `Show History
	Context` menu item is invoked from 'git gui blame'. If this
	variable is set to zero, the whole history is shown.

guitool.<name>.cmd::
	Specifies the shell command line to execute when the corresponding item
	of the linkgit:git-gui[1] `Tools` menu is invoked. This option is
	mandatory for every tool. The command is executed from the root of
	the working directory, and in the environment it receives the name of
	the tool as 'GIT_GUITOOL', the name of the currently selected file as
	'FILENAME', and the name of the current branch as 'CUR_BRANCH' (if
	the head is detached, 'CUR_BRANCH' is empty).

guitool.<name>.needsFile::
	Run the tool only if a diff is selected in the GUI. It guarantees
	that 'FILENAME' is not empty.

guitool.<name>.noConsole::
	Run the command silently, without creating a window to display its
	output.

guitool.<name>.noRescan::
	Don't rescan the working directory for changes after the tool
	finishes execution.

guitool.<name>.confirm::
	Show a confirmation dialog before actually running the tool.

guitool.<name>.argPrompt::
	Request a string argument from the user, and pass it to the tool
	through the 'ARGS' environment variable. Since requesting an
	argument implies confirmation, the 'confirm' option has no effect
	if this is enabled. If the option is set to 'true', 'yes', or '1',
	the dialog uses a built-in generic prompt; otherwise the exact
	value of the variable is used.

guitool.<name>.revPrompt::
	Request a single valid revision from the user, and set the
	'REVISION' environment variable. In other aspects this option
	is similar to 'argPrompt', and can be used together with it.

guitool.<name>.revUnmerged::
	Show only unmerged branches in the 'revPrompt' subdialog.
	This is useful for tools similar to merge or rebase, but not
	for things like checkout or reset.

guitool.<name>.title::
	Specifies the title to use for the prompt dialog. The default
	is the tool name.

guitool.<name>.prompt::
	Specifies the general prompt string to display at the top of
	the dialog, before subsections for 'argPrompt' and 'revPrompt'.
	The default value includes the actual command.

help.browser::
	Specify the browser that will be used to display help in the
	'web' format. See linkgit:git-help[1].

help.format::
	Override the default help format used by linkgit:git-help[1].
	Values 'man', 'info', 'web' and 'html' are supported. 'man' is
	the default. 'web' and 'html' are the same.

help.autoCorrect::
	Automatically correct and execute mistyped commands after
	waiting for the given number of deciseconds (0.1 sec). If more
	than one command can be deduced from the entered text, nothing
	will be executed.  If the value of this option is negative,
	the corrected command will be executed immediately. If the
	value is 0 - the command will be just shown but not executed.
	This is the default.

help.htmlPath::
	Specify the path where the HTML documentation resides. File system paths
	and URLs are supported. HTML pages will be prefixed with this path when
	help is displayed in the 'web' format. This defaults to the documentation
	path of your Git installation.

http.proxy::
	Override the HTTP proxy, normally configured using the 'http_proxy',
	'https_proxy', and 'all_proxy' environment variables (see
	`curl(1)`).  This can be overridden on a per-remote basis; see
	remote.<name>.proxy

http.cookieFile::
	File containing previously stored cookie lines which should be used
	in the Git http session, if they match the server. The file format
	of the file to read cookies from should be plain HTTP headers or
	the Netscape/Mozilla cookie file format (see linkgit:curl[1]).
	NOTE that the file specified with http.cookieFile is only used as
	input unless http.saveCookies is set.

http.saveCookies::
	If set, store cookies received during requests to the file specified by
	http.cookieFile. Has no effect if http.cookieFile is unset.

http.sslCipherList::
  A list of SSL ciphers to use when negotiating an SSL connection.
  The available ciphers depend on whether libcurl was built against
  NSS or OpenSSL and the particular configuration of the crypto
  library in use.  Internally this sets the 'CURLOPT_SSL_CIPHER_LIST'
  option; see the libcurl documentation for more details on the format
  of this list.
+
Can be overridden by the 'GIT_SSL_CIPHER_LIST' environment variable.
To force git to use libcurl's default cipher list and ignore any
explicit http.sslCipherList option, set 'GIT_SSL_CIPHER_LIST' to the
empty string.

http.sslVerify::
	Whether to verify the SSL certificate when fetching or pushing
	over HTTPS. Can be overridden by the 'GIT_SSL_NO_VERIFY' environment
	variable.

http.sslCert::
	File containing the SSL certificate when fetching or pushing
	over HTTPS. Can be overridden by the 'GIT_SSL_CERT' environment
	variable.

http.sslKey::
	File containing the SSL private key when fetching or pushing
	over HTTPS. Can be overridden by the 'GIT_SSL_KEY' environment
	variable.

http.sslCertPasswordProtected::
	Enable Git's password prompt for the SSL certificate.  Otherwise
	OpenSSL will prompt the user, possibly many times, if the
	certificate or private key is encrypted.  Can be overridden by the
	'GIT_SSL_CERT_PASSWORD_PROTECTED' environment variable.

http.sslCAInfo::
	File containing the certificates to verify the peer with when
	fetching or pushing over HTTPS. Can be overridden by the
	'GIT_SSL_CAINFO' environment variable.

http.sslCAPath::
	Path containing files with the CA certificates to verify the peer
	with when fetching or pushing over HTTPS. Can be overridden
	by the 'GIT_SSL_CAPATH' environment variable.

http.sslTry::
	Attempt to use AUTH SSL/TLS and encrypted data transfers
	when connecting via regular FTP protocol. This might be needed
	if the FTP server requires it for security reasons or you wish
	to connect securely whenever remote FTP server supports it.
	Default is false since it might trigger certificate verification
	errors on misconfigured servers.

http.maxRequests::
	How many HTTP requests to launch in parallel. Can be overridden
	by the 'GIT_HTTP_MAX_REQUESTS' environment variable. Default is 5.

http.minSessions::
	The number of curl sessions (counted across slots) to be kept across
	requests. They will not be ended with curl_easy_cleanup() until
	http_cleanup() is invoked. If USE_CURL_MULTI is not defined, this
	value will be capped at 1. Defaults to 1.

http.postBuffer::
	Maximum size in bytes of the buffer used by smart HTTP
	transports when POSTing data to the remote system.
	For requests larger than this buffer size, HTTP/1.1 and
	Transfer-Encoding: chunked is used to avoid creating a
	massive pack file locally.  Default is 1 MiB, which is
	sufficient for most requests.

http.lowSpeedLimit, http.lowSpeedTime::
	If the HTTP transfer speed is less than 'http.lowSpeedLimit'
	for longer than 'http.lowSpeedTime' seconds, the transfer is aborted.
	Can be overridden by the 'GIT_HTTP_LOW_SPEED_LIMIT' and
	'GIT_HTTP_LOW_SPEED_TIME' environment variables.

http.noEPSV::
	A boolean which disables using of EPSV ftp command by curl.
	This can helpful with some "poor" ftp servers which don't
	support EPSV mode. Can be overridden by the 'GIT_CURL_FTP_NO_EPSV'
	environment variable. Default is false (curl will use EPSV).

http.userAgent::
	The HTTP USER_AGENT string presented to an HTTP server.  The default
	value represents the version of the client Git such as git/1.7.1.
	This option allows you to override this value to a more common value
	such as Mozilla/4.0.  This may be necessary, for instance, if
	connecting through a firewall that restricts HTTP connections to a set
	of common USER_AGENT strings (but not including those like git/1.7.1).
	Can be overridden by the 'GIT_HTTP_USER_AGENT' environment variable.

http.<url>.*::
	Any of the http.* options above can be applied selectively to some URLs.
	For a config key to match a URL, each element of the config key is
	compared to that of the URL, in the following order:
+
--
. Scheme (e.g., `https` in `https://example.com/`). This field
  must match exactly between the config key and the URL.

. Host/domain name (e.g., `example.com` in `https://example.com/`).
  This field must match exactly between the config key and the URL.

. Port number (e.g., `8080` in `http://example.com:8080/`).
  This field must match exactly between the config key and the URL.
  Omitted port numbers are automatically converted to the correct
  default for the scheme before matching.

. Path (e.g., `repo.git` in `https://example.com/repo.git`). The
  path field of the config key must match the path field of the URL
  either exactly or as a prefix of slash-delimited path elements.  This means
  a config key with path `foo/` matches URL path `foo/bar`.  A prefix can only
  match on a slash (`/`) boundary.  Longer matches take precedence (so a config
  key with path `foo/bar` is a better match to URL path `foo/bar` than a config
  key with just path `foo/`).

. User name (e.g., `user` in `https://user@example.com/repo.git`). If
  the config key has a user name it must match the user name in the
  URL exactly. If the config key does not have a user name, that
  config key will match a URL with any user name (including none),
  but at a lower precedence than a config key with a user name.
--
+
The list above is ordered by decreasing precedence; a URL that matches
a config key's path is preferred to one that matches its user name. For example,
if the URL is `https://user@example.com/foo/bar` a config key match of
`https://example.com/foo` will be preferred over a config key match of
`https://user@example.com`.
+
All URLs are normalized before attempting any matching (the password part,
if embedded in the URL, is always ignored for matching purposes) so that
equivalent URLs that are simply spelled differently will match properly.
Environment variable settings always override any matches.  The URLs that are
matched against are those given directly to Git commands.  This means any URLs
visited as a result of a redirection do not participate in matching.

i18n.commitEncoding::
	Character encoding the commit messages are stored in; Git itself
	does not care per se, but this information is necessary e.g. when
	importing commits from emails or in the gitk graphical history
	browser (and possibly at other places in the future or in other
	porcelains). See e.g. linkgit:git-mailinfo[1]. Defaults to 'utf-8'.

i18n.logOutputEncoding::
	Character encoding the commit messages are converted to when
	running 'git log' and friends.

imap::
	The configuration variables in the 'imap' section are described
	in linkgit:git-imap-send[1].

index.version::
	Specify the version with which new index files should be
	initialized.  This does not affect existing repositories.

init.templateDir::
	Specify the directory from which templates will be copied.
	(See the "TEMPLATE DIRECTORY" section of linkgit:git-init[1].)

instaweb.browser::
	Specify the program that will be used to browse your working
	repository in gitweb. See linkgit:git-instaweb[1].

instaweb.httpd::
	The HTTP daemon command-line to start gitweb on your working
	repository. See linkgit:git-instaweb[1].

instaweb.local::
	If true the web server started by linkgit:git-instaweb[1] will
	be bound to the local IP (127.0.0.1).

instaweb.modulePath::
	The default module path for linkgit:git-instaweb[1] to use
	instead of /usr/lib/apache2/modules.  Only used if httpd
	is Apache.

instaweb.port::
	The port number to bind the gitweb httpd to. See
	linkgit:git-instaweb[1].

interactive.singleKey::
	In interactive commands, allow the user to provide one-letter
	input with a single key (i.e., without hitting enter).
	Currently this is used by the `--patch` mode of
	linkgit:git-add[1], linkgit:git-checkout[1], linkgit:git-commit[1],
	linkgit:git-reset[1], and linkgit:git-stash[1]. Note that this
	setting is silently ignored if portable keystroke input
	is not available; requires the Perl module Term::ReadKey.

log.abbrevCommit::
	If true, makes linkgit:git-log[1], linkgit:git-show[1], and
	linkgit:git-whatchanged[1] assume `--abbrev-commit`. You may
	override this option with `--no-abbrev-commit`.

log.date::
	Set the default date-time mode for the 'log' command.
	Setting a value for log.date is similar to using 'git log''s
	`--date` option.  Possible values are `relative`, `local`,
	`default`, `iso`, `rfc`, and `short`; see linkgit:git-log[1]
	for details.

log.decorate::
	Print out the ref names of any commits that are shown by the log
	command. If 'short' is specified, the ref name prefixes 'refs/heads/',
	'refs/tags/' and 'refs/remotes/' will not be printed. If 'full' is
	specified, the full ref name (including prefix) will be printed.
	This is the same as the log commands '--decorate' option.

log.showRoot::
	If true, the initial commit will be shown as a big creation event.
	This is equivalent to a diff against an empty tree.
	Tools like linkgit:git-log[1] or linkgit:git-whatchanged[1], which
	normally hide the root commit will now show it. True by default.

log.mailmap::
	If true, makes linkgit:git-log[1], linkgit:git-show[1], and
	linkgit:git-whatchanged[1] assume `--use-mailmap`.

mailinfo.scissors::
	If true, makes linkgit:git-mailinfo[1] (and therefore
	linkgit:git-am[1]) act by default as if the --scissors option
	was provided on the command-line. When active, this features
	removes everything from the message body before a scissors
	line (i.e. consisting mainly of ">8", "8<" and "-").

mailmap.file::
	The location of an augmenting mailmap file. The default
	mailmap, located in the root of the repository, is loaded
	first, then the mailmap file pointed to by this variable.
	The location of the mailmap file may be in a repository
	subdirectory, or somewhere outside of the repository itself.
	See linkgit:git-shortlog[1] and linkgit:git-blame[1].

mailmap.blob::
	Like `mailmap.file`, but consider the value as a reference to a
	blob in the repository. If both `mailmap.file` and
	`mailmap.blob` are given, both are parsed, with entries from
	`mailmap.file` taking precedence. In a bare repository, this
	defaults to `HEAD:.mailmap`. In a non-bare repository, it
	defaults to empty.

man.viewer::
	Specify the programs that may be used to display help in the
	'man' format. See linkgit:git-help[1].

man.<tool>.cmd::
	Specify the command to invoke the specified man viewer. The
	specified command is evaluated in shell with the man page
	passed as argument. (See linkgit:git-help[1].)

man.<tool>.path::
	Override the path for the given tool that may be used to
	display help in the 'man' format. See linkgit:git-help[1].

include::merge-config.txt[]

mergetool.<tool>.path::
	Override the path for the given tool.  This is useful in case
	your tool is not in the PATH.

mergetool.<tool>.cmd::
	Specify the command to invoke the specified merge tool.  The
	specified command is evaluated in shell with the following
	variables available: 'BASE' is the name of a temporary file
	containing the common base of the files to be merged, if available;
	'LOCAL' is the name of a temporary file containing the contents of
	the file on the current branch; 'REMOTE' is the name of a temporary
	file containing the contents of the file from the branch being
	merged; 'MERGED' contains the name of the file to which the merge
	tool should write the results of a successful merge.

mergetool.<tool>.trustExitCode::
	For a custom merge command, specify whether the exit code of
	the merge command can be used to determine whether the merge was
	successful.  If this is not set to true then the merge target file
	timestamp is checked and the merge assumed to have been successful
	if the file has been updated, otherwise the user is prompted to
	indicate the success of the merge.

mergetool.meld.hasOutput::
	Older versions of `meld` do not support the `--output` option.
	Git will attempt to detect whether `meld` supports `--output`
	by inspecting the output of `meld --help`.  Configuring
	`mergetool.meld.hasOutput` will make Git skip these checks and
	use the configured value instead.  Setting `mergetool.meld.hasOutput`
	to `true` tells Git to unconditionally use the `--output` option,
	and `false` avoids using `--output`.

mergetool.keepBackup::
	After performing a merge, the original file with conflict markers
	can be saved as a file with a `.orig` extension.  If this variable
	is set to `false` then this file is not preserved.  Defaults to
	`true` (i.e. keep the backup files).

mergetool.keepTemporaries::
	When invoking a custom merge tool, Git uses a set of temporary
	files to pass to the tool. If the tool returns an error and this
	variable is set to `true`, then these temporary files will be
	preserved, otherwise they will be removed after the tool has
	exited. Defaults to `false`.

mergetool.writeToTemp::
	Git writes temporary 'BASE', 'LOCAL', and 'REMOTE' versions of
	conflicting files in the worktree by default.  Git will attempt
	to use a temporary directory for these files when set `true`.
	Defaults to `false`.

mergetool.prompt::
	Prompt before each invocation of the merge resolution program.

notes.displayRef::
	The (fully qualified) refname from which to show notes when
	showing commit messages.  The value of this variable can be set
	to a glob, in which case notes from all matching refs will be
	shown.  You may also specify this configuration variable
	several times.  A warning will be issued for refs that do not
	exist, but a glob that does not match any refs is silently
	ignored.
+
This setting can be overridden with the `GIT_NOTES_DISPLAY_REF`
environment variable, which must be a colon separated list of refs or
globs.
+
The effective value of "core.notesRef" (possibly overridden by
GIT_NOTES_REF) is also implicitly added to the list of refs to be
displayed.

notes.rewrite.<command>::
	When rewriting commits with <command> (currently `amend` or
	`rebase`) and this variable is set to `true`, Git
	automatically copies your notes from the original to the
	rewritten commit.  Defaults to `true`, but see
	"notes.rewriteRef" below.

notes.rewriteMode::
	When copying notes during a rewrite (see the
	"notes.rewrite.<command>" option), determines what to do if
	the target commit already has a note.  Must be one of
	`overwrite`, `concatenate`, or `ignore`.  Defaults to
	`concatenate`.
+
This setting can be overridden with the `GIT_NOTES_REWRITE_MODE`
environment variable.

notes.rewriteRef::
	When copying notes during a rewrite, specifies the (fully
	qualified) ref whose notes should be copied.  The ref may be a
	glob, in which case notes in all matching refs will be copied.
	You may also specify this configuration several times.
+
Does not have a default value; you must configure this variable to
enable note rewriting.  Set it to `refs/notes/commits` to enable
rewriting for the default commit notes.
+
This setting can be overridden with the `GIT_NOTES_REWRITE_REF`
environment variable, which must be a colon separated list of refs or
globs.

pack.window::
	The size of the window used by linkgit:git-pack-objects[1] when no
	window size is given on the command line. Defaults to 10.

pack.depth::
	The maximum delta depth used by linkgit:git-pack-objects[1] when no
	maximum depth is given on the command line. Defaults to 50.

pack.windowMemory::
	The maximum size of memory that is consumed by each thread
	in linkgit:git-pack-objects[1] for pack window memory when
	no limit is given on the command line.  The value can be
	suffixed with "k", "m", or "g".  When left unconfigured (or
	set explicitly to 0), there will be no limit.

pack.compression::
	An integer -1..9, indicating the compression level for objects
	in a pack file. -1 is the zlib default. 0 means no
	compression, and 1..9 are various speed/size tradeoffs, 9 being
	slowest.  If not set,  defaults to core.compression.  If that is
	not set,  defaults to -1, the zlib default, which is "a default
	compromise between speed and compression (currently equivalent
	to level 6)."
+
Note that changing the compression level will not automatically recompress
all existing objects. You can force recompression by passing the -F option
to linkgit:git-repack[1].

pack.deltaCacheSize::
	The maximum memory in bytes used for caching deltas in
	linkgit:git-pack-objects[1] before writing them out to a pack.
	This cache is used to speed up the writing object phase by not
	having to recompute the final delta result once the best match
	for all objects is found.  Repacking large repositories on machines
	which are tight with memory might be badly impacted by this though,
	especially if this cache pushes the system into swapping.
	A value of 0 means no limit. The smallest size of 1 byte may be
	used to virtually disable this cache. Defaults to 256 MiB.

pack.deltaCacheLimit::
	The maximum size of a delta, that is cached in
	linkgit:git-pack-objects[1]. This cache is used to speed up the
	writing object phase by not having to recompute the final delta
	result once the best match for all objects is found. Defaults to 1000.

pack.threads::
	Specifies the number of threads to spawn when searching for best
	delta matches.  This requires that linkgit:git-pack-objects[1]
	be compiled with pthreads otherwise this option is ignored with a
	warning. This is meant to reduce packing time on multiprocessor
	machines. The required amount of memory for the delta search window
	is however multiplied by the number of threads.
	Specifying 0 will cause Git to auto-detect the number of CPU's
	and set the number of threads accordingly.

pack.indexVersion::
	Specify the default pack index version.  Valid values are 1 for
	legacy pack index used by Git versions prior to 1.5.2, and 2 for
	the new pack index with capabilities for packs larger than 4 GB
	as well as proper protection against the repacking of corrupted
	packs.  Version 2 is the default.  Note that version 2 is enforced
	and this config option ignored whenever the corresponding pack is
	larger than 2 GB.
+
If you have an old Git that does not understand the version 2 `*.idx` file,
cloning or fetching over a non native protocol (e.g. "http" and "rsync")
that will copy both `*.pack` file and corresponding `*.idx` file from the
other side may give you a repository that cannot be accessed with your
older version of Git. If the `*.pack` file is smaller than 2 GB, however,
you can use linkgit:git-index-pack[1] on the *.pack file to regenerate
the `*.idx` file.

pack.packSizeLimit::
	The maximum size of a pack.  This setting only affects
	packing to a file when repacking, i.e. the git:// protocol
	is unaffected.  It can be overridden by the `--max-pack-size`
	option of linkgit:git-repack[1]. The minimum size allowed is
	limited to 1 MiB. The default is unlimited.
	Common unit suffixes of 'k', 'm', or 'g' are
	supported.

pack.useBitmaps::
	When true, git will use pack bitmaps (if available) when packing
	to stdout (e.g., during the server side of a fetch). Defaults to
	true. You should not generally need to turn this off unless
	you are debugging pack bitmaps.

pack.writeBitmaps (deprecated)::
	This is a deprecated synonym for `repack.writeBitmaps`.

pack.writeBitmapHashCache::
	When true, git will include a "hash cache" section in the bitmap
	index (if one is written). This cache can be used to feed git's
	delta heuristics, potentially leading to better deltas between
	bitmapped and non-bitmapped objects (e.g., when serving a fetch
	between an older, bitmapped pack and objects that have been
	pushed since the last gc). The downside is that it consumes 4
	bytes per object of disk space, and that JGit's bitmap
	implementation does not understand it, causing it to complain if
	Git and JGit are used on the same repository. Defaults to false.

pager.<cmd>::
	If the value is boolean, turns on or off pagination of the
	output of a particular Git subcommand when writing to a tty.
	Otherwise, turns on pagination for the subcommand using the
	pager specified by the value of `pager.<cmd>`.  If `--paginate`
	or `--no-pager` is specified on the command line, it takes
	precedence over this option.  To disable pagination for all
	commands, set `core.pager` or `GIT_PAGER` to `cat`.

pretty.<name>::
	Alias for a --pretty= format string, as specified in
	linkgit:git-log[1]. Any aliases defined here can be used just
	as the built-in pretty formats could. For example,
	running `git config pretty.changelog "format:* %H %s"`
	would cause the invocation `git log --pretty=changelog`
	to be equivalent to running `git log "--pretty=format:* %H %s"`.
	Note that an alias with the same name as a built-in format
	will be silently ignored.

pull.ff::
	By default, Git does not create an extra merge commit when merging
	a commit that is a descendant of the current commit. Instead, the
	tip of the current branch is fast-forwarded. When set to `false`,
	this variable tells Git to create an extra merge commit in such
	a case (equivalent to giving the `--no-ff` option from the command
	line). When set to `only`, only such fast-forward merges are
	allowed (equivalent to giving the `--ff-only` option from the
	command line). This setting overrides `merge.ff` when pulling.

pull.rebase::
	When true, rebase branches on top of the fetched branch, instead
	of merging the default branch from the default remote when "git
	pull" is run. See "branch.<name>.rebase" for setting this on a
	per-branch basis.
+
	When preserve, also pass `--preserve-merges` along to 'git rebase'
	so that locally committed merge commits will not be flattened
	by running 'git pull'.
+
*NOTE*: this is a possibly dangerous operation; do *not* use
it unless you understand the implications (see linkgit:git-rebase[1]
for details).

pull.octopus::
	The default merge strategy to use when pulling multiple branches
	at once.

pull.twohead::
	The default merge strategy to use when pulling a single branch.

push.default::
	Defines the action `git push` should take if no refspec is
	explicitly given.  Different values are well-suited for
	specific workflows; for instance, in a purely central workflow
	(i.e. the fetch source is equal to the push destination),
	`upstream` is probably what you want.  Possible values are:
+
--

* `nothing` - do not push anything (error out) unless a refspec is
  explicitly given. This is primarily meant for people who want to
  avoid mistakes by always being explicit.

* `current` - push the current branch to update a branch with the same
  name on the receiving end.  Works in both central and non-central
  workflows.

* `upstream` - push the current branch back to the branch whose
  changes are usually integrated into the current branch (which is
  called `@{upstream}`).  This mode only makes sense if you are
  pushing to the same repository you would normally pull from
  (i.e. central workflow).

* `simple` - in centralized workflow, work like `upstream` with an
  added safety to refuse to push if the upstream branch's name is
  different from the local one.
+
When pushing to a remote that is different from the remote you normally
pull from, work as `current`.  This is the safest option and is suited
for beginners.
+
This mode has become the default in Git 2.0.

* `matching` - push all branches having the same name on both ends.
  This makes the repository you are pushing to remember the set of
  branches that will be pushed out (e.g. if you always push 'maint'
  and 'master' there and no other branches, the repository you push
  to will have these two branches, and your local 'maint' and
  'master' will be pushed there).
+
To use this mode effectively, you have to make sure _all_ the
branches you would push out are ready to be pushed out before
running 'git push', as the whole point of this mode is to allow you
to push all of the branches in one go.  If you usually finish work
on only one branch and push out the result, while other branches are
unfinished, this mode is not for you.  Also this mode is not
suitable for pushing into a shared central repository, as other
people may add new branches there, or update the tip of existing
branches outside your control.
+
This used to be the default, but not since Git 2.0 (`simple` is the
new default).

--

push.followTags::
	If set to true enable '--follow-tags' option by default.  You
	may override this configuration at time of push by specifying
	'--no-follow-tags'.


rebase.stat::
	Whether to show a diffstat of what changed upstream since the last
	rebase. False by default.

rebase.autoSquash::
	If set to true enable '--autosquash' option by default.

rebase.autoStash::
	When set to true, automatically create a temporary stash
	before the operation begins, and apply it after the operation
	ends.  This means that you can run rebase on a dirty worktree.
	However, use with care: the final stash application after a
	successful rebase might result in non-trivial conflicts.
	Defaults to false.

rebase.missingCommitsCheck::
	If set to "warn", git rebase -i will print a warning if some
	commits are removed (e.g. a line was deleted), however the
	rebase will still proceed. If set to "error", it will print
	the previous warning and stop the rebase, 'git rebase
	--edit-todo' can then be used to correct the error. If set to
	"ignore", no checking is done.
	To drop a commit without warning or error, use the `drop`
	command in the todo-list.
	Defaults to "ignore".

rebase.instructionFormat
	A format string, as specified in linkgit:git-log[1], to be used for
	the instruction list during an interactive rebase.  The format will automatically
	have the long commit hash prepended to the format.

receive.advertiseAtomic::
	By default, git-receive-pack will advertise the atomic push
	capability to its clients. If you don't want to this capability
	to be advertised, set this variable to false.

receive.autogc::
	By default, git-receive-pack will run "git-gc --auto" after
	receiving data from git-push and updating refs.  You can stop
	it by setting this variable to false.

receive.certNonceSeed::
	By setting this variable to a string, `git receive-pack`
	will accept a `git push --signed` and verifies it by using
	a "nonce" protected by HMAC using this string as a secret
	key.

receive.certNonceSlop::
	When a `git push --signed` sent a push certificate with a
	"nonce" that was issued by a receive-pack serving the same
	repository within this many seconds, export the "nonce"
	found in the certificate to `GIT_PUSH_CERT_NONCE` to the
	hooks (instead of what the receive-pack asked the sending
	side to include).  This may allow writing checks in
	`pre-receive` and `post-receive` a bit easier.  Instead of
	checking `GIT_PUSH_CERT_NONCE_SLOP` environment variable
	that records by how many seconds the nonce is stale to
	decide if they want to accept the certificate, they only
	can check `GIT_PUSH_CERT_NONCE_STATUS` is `OK`.

receive.fsckObjects::
	If it is set to true, git-receive-pack will check all received
	objects. It will abort in the case of a malformed object or a
	broken link. The result of an abort are only dangling objects.
	Defaults to false. If not set, the value of `transfer.fsckObjects`
	is used instead.

receive.fsck.<msg-id>::
	When `receive.fsckObjects` is set to true, errors can be switched
	to warnings and vice versa by configuring the `receive.fsck.<msg-id>`
	setting where the `<msg-id>` is the fsck message ID and the value
	is one of `error`, `warn` or `ignore`. For convenience, fsck prefixes
	the error/warning with the message ID, e.g. "missingEmail: invalid
	author/committer line - missing email" means that setting
	`receive.fsck.missingEmail = ignore` will hide that issue.
+
This feature is intended to support working with legacy repositories
which would not pass pushing when `receive.fsckObjects = true`, allowing
the host to accept repositories with certain known issues but still catch
other issues.

receive.fsck.skipList::
	The path to a sorted list of object names (i.e. one SHA-1 per
	line) that are known to be broken in a non-fatal way and should
	be ignored. This feature is useful when an established project
	should be accepted despite early commits containing errors that
	can be safely ignored such as invalid committer email addresses.
	Note: corrupt objects cannot be skipped with this setting.

receive.unpackLimit::
	If the number of objects received in a push is below this
	limit then the objects will be unpacked into loose object
	files. However if the number of received objects equals or
	exceeds this limit then the received pack will be stored as
	a pack, after adding any missing delta bases.  Storing the
	pack from a push can make the push operation complete faster,
	especially on slow filesystems.  If not set, the value of
	`transfer.unpackLimit` is used instead.

receive.denyDeletes::
	If set to true, git-receive-pack will deny a ref update that deletes
	the ref. Use this to prevent such a ref deletion via a push.

receive.denyDeleteCurrent::
	If set to true, git-receive-pack will deny a ref update that
	deletes the currently checked out branch of a non-bare repository.

receive.denyCurrentBranch::
	If set to true or "refuse", git-receive-pack will deny a ref update
	to the currently checked out branch of a non-bare repository.
	Such a push is potentially dangerous because it brings the HEAD
	out of sync with the index and working tree. If set to "warn",
	print a warning of such a push to stderr, but allow the push to
	proceed. If set to false or "ignore", allow such pushes with no
	message. Defaults to "refuse".
+
Another option is "updateInstead" which will update the working
tree if pushing into the current branch.  This option is
intended for synchronizing working directories when one side is not easily
accessible via interactive ssh (e.g. a live web site, hence the requirement
that the working directory be clean). This mode also comes in handy when
developing inside a VM to test and fix code on different Operating Systems.
+
By default, "updateInstead" will refuse the push if the working tree or
the index have any difference from the HEAD, but the `push-to-checkout`
hook can be used to customize this.  See linkgit:githooks[5].

receive.denyNonFastForwards::
	If set to true, git-receive-pack will deny a ref update which is
	not a fast-forward. Use this to prevent such an update via a push,
	even if that push is forced. This configuration variable is
	set when initializing a shared repository.

receive.hideRefs::
	String(s) `receive-pack` uses to decide which refs to omit
	from its initial advertisement.  Use more than one
	definitions to specify multiple prefix strings. A ref that
	are under the hierarchies listed on the value of this
	variable is excluded, and is hidden when responding to `git
	push`, and an attempt to update or delete a hidden ref by
	`git push` is rejected.

receive.updateServerInfo::
	If set to true, git-receive-pack will run git-update-server-info
	after receiving data from git-push and updating refs.

receive.shallowUpdate::
	If set to true, .git/shallow can be updated when new refs
	require new shallow roots. Otherwise those refs are rejected.

remote.pushDefault::
	The remote to push to by default.  Overrides
	`branch.<name>.remote` for all branches, and is overridden by
	`branch.<name>.pushRemote` for specific branches.

remote.<name>.url::
	The URL of a remote repository.  See linkgit:git-fetch[1] or
	linkgit:git-push[1].

remote.<name>.pushurl::
	The push URL of a remote repository.  See linkgit:git-push[1].

remote.<name>.proxy::
	For remotes that require curl (http, https and ftp), the URL to
	the proxy to use for that remote.  Set to the empty string to
	disable proxying for that remote.

remote.<name>.fetch::
	The default set of "refspec" for linkgit:git-fetch[1]. See
	linkgit:git-fetch[1].

remote.<name>.push::
	The default set of "refspec" for linkgit:git-push[1]. See
	linkgit:git-push[1].

remote.<name>.mirror::
	If true, pushing to this remote will automatically behave
	as if the `--mirror` option was given on the command line.

remote.<name>.skipDefaultUpdate::
	If true, this remote will be skipped by default when updating
	using linkgit:git-fetch[1] or the `update` subcommand of
	linkgit:git-remote[1].

remote.<name>.skipFetchAll::
	If true, this remote will be skipped by default when updating
	using linkgit:git-fetch[1] or the `update` subcommand of
	linkgit:git-remote[1].

remote.<name>.receivepack::
	The default program to execute on the remote side when pushing.  See
	option --receive-pack of linkgit:git-push[1].

remote.<name>.uploadpack::
	The default program to execute on the remote side when fetching.  See
	option --upload-pack of linkgit:git-fetch-pack[1].

remote.<name>.tagOpt::
	Setting this value to --no-tags disables automatic tag following when
	fetching from remote <name>. Setting it to --tags will fetch every
	tag from remote <name>, even if they are not reachable from remote
	branch heads. Passing these flags directly to linkgit:git-fetch[1] can
	override this setting. See options --tags and --no-tags of
	linkgit:git-fetch[1].

remote.<name>.vcs::
	Setting this to a value <vcs> will cause Git to interact with
	the remote with the git-remote-<vcs> helper.

remote.<name>.prune::
	When set to true, fetching from this remote by default will also
	remove any remote-tracking references that no longer exist on the
	remote (as if the `--prune` option was given on the command line).
	Overrides `fetch.prune` settings, if any.

remotes.<group>::
	The list of remotes which are fetched by "git remote update
	<group>".  See linkgit:git-remote[1].

repack.useDeltaBaseOffset::
	By default, linkgit:git-repack[1] creates packs that use
	delta-base offset. If you need to share your repository with
	Git older than version 1.4.4, either directly or via a dumb
	protocol such as http, then you need to set this option to
	"false" and repack. Access from old Git versions over the
	native protocol are unaffected by this option.

repack.packKeptObjects::
	If set to true, makes `git repack` act as if
	`--pack-kept-objects` was passed. See linkgit:git-repack[1] for
	details. Defaults to `false` normally, but `true` if a bitmap
	index is being written (either via `--write-bitmap-index` or
	`repack.writeBitmaps`).

repack.writeBitmaps::
	When true, git will write a bitmap index when packing all
	objects to disk (e.g., when `git repack -a` is run).  This
	index can speed up the "counting objects" phase of subsequent
	packs created for clones and fetches, at the cost of some disk
	space and extra time spent on the initial repack.  Defaults to
	false.

rerere.autoUpdate::
	When set to true, `git-rerere` updates the index with the
	resulting contents after it cleanly resolves conflicts using
	previously recorded resolution.  Defaults to false.

rerere.enabled::
	Activate recording of resolved conflicts, so that identical
	conflict hunks can be resolved automatically, should they be
	encountered again.  By default, linkgit:git-rerere[1] is
	enabled if there is an `rr-cache` directory under the
	`$GIT_DIR`, e.g. if "rerere" was previously used in the
	repository.

sendemail.identity::
	A configuration identity. When given, causes values in the
	'sendemail.<identity>' subsection to take precedence over
	values in the 'sendemail' section. The default identity is
	the value of 'sendemail.identity'.

sendemail.smtpEncryption::
	See linkgit:git-send-email[1] for description.  Note that this
	setting is not subject to the 'identity' mechanism.

sendemail.smtpssl (deprecated)::
	Deprecated alias for 'sendemail.smtpEncryption = ssl'.

sendemail.smtpsslcertpath::
	Path to ca-certificates (either a directory or a single file).
	Set it to an empty string to disable certificate verification.

sendemail.<identity>.*::
	Identity-specific versions of the 'sendemail.*' parameters
	found below, taking precedence over those when the this
	identity is selected, through command-line or
	'sendemail.identity'.

sendemail.aliasesFile::
sendemail.aliasFileType::
sendemail.annotate::
sendemail.bcc::
sendemail.cc::
sendemail.ccCmd::
sendemail.chainReplyTo::
sendemail.confirm::
sendemail.envelopeSender::
sendemail.from::
sendemail.multiEdit::
sendemail.signedoffbycc::
sendemail.smtpPass::
sendemail.suppresscc::
sendemail.suppressFrom::
sendemail.to::
sendemail.smtpDomain::
sendemail.smtpServer::
sendemail.smtpServerPort::
sendemail.smtpServerOption::
sendemail.smtpUser::
sendemail.thread::
sendemail.transferEncoding::
sendemail.validate::
sendemail.xmailer::
	See linkgit:git-send-email[1] for description.

sendemail.signedoffcc (deprecated)::
	Deprecated alias for 'sendemail.signedoffbycc'.

showbranch.default::
	The default set of branches for linkgit:git-show-branch[1].
	See linkgit:git-show-branch[1].

status.relativePaths::
	By default, linkgit:git-status[1] shows paths relative to the
	current directory. Setting this variable to `false` shows paths
	relative to the repository root (this was the default for Git
	prior to v1.5.4).

status.short::
	Set to true to enable --short by default in linkgit:git-status[1].
	The option --no-short takes precedence over this variable.

status.branch::
	Set to true to enable --branch by default in linkgit:git-status[1].
	The option --no-branch takes precedence over this variable.

status.displayCommentPrefix::
	If set to true, linkgit:git-status[1] will insert a comment
	prefix before each output line (starting with
	`core.commentChar`, i.e. `#` by default). This was the
	behavior of linkgit:git-status[1] in Git 1.8.4 and previous.
	Defaults to false.

status.showUntrackedFiles::
	By default, linkgit:git-status[1] and linkgit:git-commit[1] show
	files which are not currently tracked by Git. Directories which
	contain only untracked files, are shown with the directory name
	only. Showing untracked files means that Git needs to lstat() all
	the files in the whole repository, which might be slow on some
	systems. So, this variable controls how the commands displays
	the untracked files. Possible values are:
+
--
* `no` - Show no untracked files.
* `normal` - Show untracked files and directories.
* `all` - Show also individual files in untracked directories.
--
+
If this variable is not specified, it defaults to 'normal'.
This variable can be overridden with the -u|--untracked-files option
of linkgit:git-status[1] and linkgit:git-commit[1].

status.submoduleSummary::
	Defaults to false.
	If this is set to a non zero number or true (identical to -1 or an
	unlimited number), the submodule summary will be enabled and a
	summary of commits for modified submodules will be shown (see
	--summary-limit option of linkgit:git-submodule[1]). Please note
	that the summary output command will be suppressed for all
	submodules when `diff.ignoreSubmodules` is set to 'all' or only
	for those submodules where `submodule.<name>.ignore=all`. The only
	exception to that rule is that status and commit will show staged
	submodule changes. To
	also view the summary for ignored submodules you can either use
	the --ignore-submodules=dirty command-line option or the 'git
	submodule summary' command, which shows a similar output but does
	not honor these settings.

submodule.<name>.path::
submodule.<name>.url::
	The path within this project and URL for a submodule. These
	variables are initially populated by 'git submodule init'. See
	linkgit:git-submodule[1] and linkgit:gitmodules[5] for
	details.

submodule.<name>.update::
	The default update procedure for a submodule. This variable
	is populated by `git submodule init` from the
	linkgit:gitmodules[5] file. See description of 'update'
	command in linkgit:git-submodule[1].

submodule.<name>.branch::
	The remote branch name for a submodule, used by `git submodule
	update --remote`.  Set this option to override the value found in
	the `.gitmodules` file.  See linkgit:git-submodule[1] and
	linkgit:gitmodules[5] for details.

submodule.<name>.fetchRecurseSubmodules::
	This option can be used to control recursive fetching of this
	submodule. It can be overridden by using the --[no-]recurse-submodules
	command-line option to "git fetch" and "git pull".
	This setting will override that from in the linkgit:gitmodules[5]
	file.

submodule.<name>.ignore::
	Defines under what circumstances "git status" and the diff family show
	a submodule as modified. When set to "all", it will never be considered
	modified (but it will nonetheless show up in the output of status and
	commit when it has been staged), "dirty" will ignore all changes
	to the submodules work tree and
	takes only differences between the HEAD of the submodule and the commit
	recorded in the superproject into account. "untracked" will additionally
	let submodules with modified tracked files in their work tree show up.
	Using "none" (the default when this option is not set) also shows
	submodules that have untracked files in their work tree as changed.
	This setting overrides any setting made in .gitmodules for this submodule,
	both settings can be overridden on the command line by using the
	"--ignore-submodules" option. The 'git submodule' commands are not
	affected by this setting.

tag.sort::
	This variable controls the sort ordering of tags when displayed by
	linkgit:git-tag[1]. Without the "--sort=<value>" option provided, the
	value of this variable will be used as the default.

tar.umask::
	This variable can be used to restrict the permission bits of
	tar archive entries.  The default is 0002, which turns off the
	world write bit.  The special value "user" indicates that the
	archiving user's umask will be used instead.  See umask(2) and
	linkgit:git-archive[1].

transfer.fsckObjects::
	When `fetch.fsckObjects` or `receive.fsckObjects` are
	not set, the value of this variable is used instead.
	Defaults to false.

transfer.hideRefs::
	This variable can be used to set both `receive.hideRefs`
	and `uploadpack.hideRefs` at the same time to the same
	values.  See entries for these other variables.

transfer.unpackLimit::
	When `fetch.unpackLimit` or `receive.unpackLimit` are
	not set, the value of this variable is used instead.
	The default value is 100.

uploadarchive.allowUnreachable::
	If true, allow clients to use `git archive --remote` to request
	any tree, whether reachable from the ref tips or not. See the
	discussion in the `SECURITY` section of
	linkgit:git-upload-archive[1] for more details. Defaults to
	`false`.

uploadpack.hideRefs::
	String(s) `upload-pack` uses to decide which refs to omit
	from its initial advertisement.  Use more than one
	definitions to specify multiple prefix strings. A ref that
	are under the hierarchies listed on the value of this
	variable is excluded, and is hidden from `git ls-remote`,
	`git fetch`, etc.  An attempt to fetch a hidden ref by `git
	fetch` will fail.  See also `uploadpack.allowTipSHA1InWant`.

uploadpack.allowTipSHA1InWant::
	When `uploadpack.hideRefs` is in effect, allow `upload-pack`
	to accept a fetch request that asks for an object at the tip
	of a hidden ref (by default, such a request is rejected).
	see also `uploadpack.hideRefs`.

uploadpack.allowReachableSHA1InWant::
	Allow `upload-pack` to accept a fetch request that asks for an
	object that is reachable from any ref tip. However, note that
	calculating object reachability is computationally expensive.
	Defaults to `false`.

uploadpack.keepAlive::
	When `upload-pack` has started `pack-objects`, there may be a
	quiet period while `pack-objects` prepares the pack. Normally
	it would output progress information, but if `--quiet` was used
	for the fetch, `pack-objects` will output nothing at all until
	the pack data begins. Some clients and networks may consider
	the server to be hung and give up. Setting this option instructs
	`upload-pack` to send an empty keepalive packet every
	`uploadpack.keepAlive` seconds. Setting this option to 0
	disables keepalive packets entirely. The default is 5 seconds.

url.<base>.insteadOf::
	Any URL that starts with this value will be rewritten to
	start, instead, with <base>. In cases where some site serves a
	large number of repositories, and serves them with multiple
	access methods, and some users need to use different access
	methods, this feature allows people to specify any of the
	equivalent URLs and have Git automatically rewrite the URL to
	the best alternative for the particular user, even for a
	never-before-seen repository on the site.  When more than one
	insteadOf strings match a given URL, the longest match is used.

url.<base>.pushInsteadOf::
	Any URL that starts with this value will not be pushed to;
	instead, it will be rewritten to start with <base>, and the
	resulting URL will be pushed to. In cases where some site serves
	a large number of repositories, and serves them with multiple
	access methods, some of which do not allow push, this feature
	allows people to specify a pull-only URL and have Git
	automatically use an appropriate URL to push, even for a
	never-before-seen repository on the site.  When more than one
	pushInsteadOf strings match a given URL, the longest match is
	used.  If a remote has an explicit pushurl, Git will ignore this
	setting for that remote.

user.email::
	Your email address to be recorded in any newly created commits.
	Can be overridden by the 'GIT_AUTHOR_EMAIL', 'GIT_COMMITTER_EMAIL', and
	'EMAIL' environment variables.  See linkgit:git-commit-tree[1].

user.name::
	Your full name to be recorded in any newly created commits.
	Can be overridden by the 'GIT_AUTHOR_NAME' and 'GIT_COMMITTER_NAME'
	environment variables.  See linkgit:git-commit-tree[1].

user.signingKey::
	If linkgit:git-tag[1] or linkgit:git-commit[1] is not selecting the
	key you want it to automatically when creating a signed tag or
	commit, you can override the default selection with this variable.
	This option is passed unchanged to gpg's --local-user parameter,
	so you may specify a key using any method that gpg supports.

versionsort.prereleaseSuffix::
	When version sort is used in linkgit:git-tag[1], prerelease
	tags (e.g. "1.0-rc1") may appear after the main release
	"1.0". By specifying the suffix "-rc" in this variable,
	"1.0-rc1" will appear before "1.0".
+
This variable can be specified multiple times, once per suffix. The
order of suffixes in the config file determines the sorting order
(e.g. if "-pre" appears before "-rc" in the config file then 1.0-preXX
is sorted before 1.0-rcXX). The sorting order between different
suffixes is undefined if they are in multiple config files.

web.browser::
	Specify a web browser that may be used by some commands.
	Currently only linkgit:git-instaweb[1] and linkgit:git-help[1]
	may use it.<|MERGE_RESOLUTION|>--- conflicted
+++ resolved
@@ -1302,21 +1302,12 @@
 	"now" may be used to disable this  grace period and always prune
 	unreachable objects immediately.
 
-<<<<<<< HEAD
-gc.pruneWorktreesExpire::
-	When 'git gc' is run, it will call
-	'prune --worktrees --expire 3.months.ago'.
-	Override the grace period with this config variable. The value
-	"now" may be used to disable the grace period and prune
-	$GIT_DIR/worktrees immediately.
-=======
 gc.worktreePruneExpire::
 	When 'git gc' is run, it calls
 	'git worktree prune --expire 3.months.ago'.
 	This config variable can be used to set a different grace
 	period. The value "now" may be used to disable the grace
 	period and prune $GIT_DIR/worktrees immediately.
->>>>>>> 114ff888
 
 gc.reflogExpire::
 gc.<pattern>.reflogExpire::
