#include "cache.h"
#include "commit.h"
#include "refs.h"
#include "diff.h"
#include "diffcore.h"
#include "xdiff-interface.h"
#include "ll-merge.h"
#include "dir.h"
#include "notes.h"
#include "notes-merge.h"
#include "strbuf.h"
#include "notes-utils.h"

struct notes_merge_pair {
	struct object_id obj, base, local, remote;
};

void init_notes_merge_options(struct notes_merge_options *o)
{
	memset(o, 0, sizeof(struct notes_merge_options));
	strbuf_init(&(o->commit_msg), 0);
	o->verbosity = NOTES_MERGE_VERBOSITY_DEFAULT;
}

static int path_to_oid(const char *path, struct object_id *oid)
{
	char hex_oid[GIT_SHA1_HEXSZ];
	int i = 0;
	while (*path && i < GIT_SHA1_HEXSZ) {
		if (*path != '/')
			hex_oid[i++] = *path;
		path++;
	}
	if (*path || i != GIT_SHA1_HEXSZ)
		return -1;
	return get_oid_hex(hex_oid, oid);
}

static int verify_notes_filepair(struct diff_filepair *p, struct object_id *oid)
{
	switch (p->status) {
	case DIFF_STATUS_MODIFIED:
		assert(p->one->mode == p->two->mode);
		assert(!is_null_oid(&p->one->oid));
		assert(!is_null_oid(&p->two->oid));
		break;
	case DIFF_STATUS_ADDED:
		assert(is_null_oid(&p->one->oid));
		break;
	case DIFF_STATUS_DELETED:
		assert(is_null_oid(&p->two->oid));
		break;
	default:
		return -1;
	}
	assert(!strcmp(p->one->path, p->two->path));
	return path_to_oid(p->one->path, oid);
}

static struct notes_merge_pair *find_notes_merge_pair_pos(
		struct notes_merge_pair *list, int len, struct object_id *obj,
		int insert_new, int *occupied)
{
	/*
	 * Both diff_tree_remote() and diff_tree_local() tend to process
	 * merge_pairs in ascending order. Therefore, cache last returned
	 * index, and search sequentially from there until the appropriate
	 * position is found.
	 *
	 * Since inserts only happen from diff_tree_remote() (which mainly
	 * _appends_), we don't care that inserting into the middle of the
	 * list is expensive (using memmove()).
	 */
	static int last_index;
	int i = last_index < len ? last_index : len - 1;
	int prev_cmp = 0, cmp = -1;
	while (i >= 0 && i < len) {
		cmp = oidcmp(obj, &list[i].obj);
		if (!cmp) /* obj belongs @ i */
			break;
		else if (cmp < 0 && prev_cmp <= 0) /* obj belongs < i */
			i--;
		else if (cmp < 0) /* obj belongs between i-1 and i */
			break;
		else if (cmp > 0 && prev_cmp >= 0) /* obj belongs > i */
			i++;
		else /* if (cmp > 0) */ { /* obj belongs between i and i+1 */
			i++;
			break;
		}
		prev_cmp = cmp;
	}
	if (i < 0)
		i = 0;
	/* obj belongs at, or immediately preceding, index i (0 <= i <= len) */

	if (!cmp)
		*occupied = 1;
	else {
		*occupied = 0;
		if (insert_new && i < len) {
			MOVE_ARRAY(list + i + 1, list + i, len - i);
			memset(list + i, 0, sizeof(struct notes_merge_pair));
		}
	}
	last_index = i;
	return list + i;
}

static struct object_id uninitialized = {
	"\xff\xff\xff\xff\xff\xff\xff\xff\xff\xff" \
	"\xff\xff\xff\xff\xff\xff\xff\xff\xff\xff"
};

static struct notes_merge_pair *diff_tree_remote(struct notes_merge_options *o,
						 const struct object_id *base,
						 const struct object_id *remote,
						 int *num_changes)
{
	struct diff_options opt;
	struct notes_merge_pair *changes;
	int i, len = 0;

	trace_printf("\tdiff_tree_remote(base = %.7s, remote = %.7s)\n",
	       oid_to_hex(base), oid_to_hex(remote));

	diff_setup(&opt);
	DIFF_OPT_SET(&opt, RECURSIVE);
	opt.output_format = DIFF_FORMAT_NO_OUTPUT;
	diff_setup_done(&opt);
	diff_tree_oid(base, remote, "", &opt);
	diffcore_std(&opt);

	changes = xcalloc(diff_queued_diff.nr, sizeof(struct notes_merge_pair));

	for (i = 0; i < diff_queued_diff.nr; i++) {
		struct diff_filepair *p = diff_queued_diff.queue[i];
		struct notes_merge_pair *mp;
		int occupied;
		struct object_id obj;

		if (verify_notes_filepair(p, &obj)) {
			trace_printf("\t\tCannot merge entry '%s' (%c): "
			       "%.7s -> %.7s. Skipping!\n", p->one->path,
			       p->status, oid_to_hex(&p->one->oid),
			       oid_to_hex(&p->two->oid));
			continue;
		}
		mp = find_notes_merge_pair_pos(changes, len, &obj, 1, &occupied);
		if (occupied) {
			/* We've found an addition/deletion pair */
			assert(!oidcmp(&mp->obj, &obj));
			if (is_null_oid(&p->one->oid)) { /* addition */
				assert(is_null_oid(&mp->remote));
				oidcpy(&mp->remote, &p->two->oid);
			} else if (is_null_oid(&p->two->oid)) { /* deletion */
				assert(is_null_oid(&mp->base));
				oidcpy(&mp->base, &p->one->oid);
			} else
				assert(!"Invalid existing change recorded");
		} else {
			oidcpy(&mp->obj, &obj);
			oidcpy(&mp->base, &p->one->oid);
			oidcpy(&mp->local, &uninitialized);
			oidcpy(&mp->remote, &p->two->oid);
			len++;
		}
		trace_printf("\t\tStored remote change for %s: %.7s -> %.7s\n",
		       oid_to_hex(&mp->obj), oid_to_hex(&mp->base),
		       oid_to_hex(&mp->remote));
	}
	diff_flush(&opt);
	clear_pathspec(&opt.pathspec);

	*num_changes = len;
	return changes;
}

static void diff_tree_local(struct notes_merge_options *o,
			    struct notes_merge_pair *changes, int len,
			    const struct object_id *base,
			    const struct object_id *local)
{
	struct diff_options opt;
	int i;

	trace_printf("\tdiff_tree_local(len = %i, base = %.7s, local = %.7s)\n",
	       len, oid_to_hex(base), oid_to_hex(local));

	diff_setup(&opt);
	DIFF_OPT_SET(&opt, RECURSIVE);
	opt.output_format = DIFF_FORMAT_NO_OUTPUT;
	diff_setup_done(&opt);
	diff_tree_oid(base, local, "", &opt);
	diffcore_std(&opt);

	for (i = 0; i < diff_queued_diff.nr; i++) {
		struct diff_filepair *p = diff_queued_diff.queue[i];
		struct notes_merge_pair *mp;
		int match;
		struct object_id obj;

		if (verify_notes_filepair(p, &obj)) {
			trace_printf("\t\tCannot merge entry '%s' (%c): "
			       "%.7s -> %.7s. Skipping!\n", p->one->path,
			       p->status, oid_to_hex(&p->one->oid),
			       oid_to_hex(&p->two->oid));
			continue;
		}
		mp = find_notes_merge_pair_pos(changes, len, &obj, 0, &match);
		if (!match) {
			trace_printf("\t\tIgnoring local-only change for %s: "
			       "%.7s -> %.7s\n", oid_to_hex(&obj),
			       oid_to_hex(&p->one->oid),
			       oid_to_hex(&p->two->oid));
			continue;
		}

		assert(!oidcmp(&mp->obj, &obj));
		if (is_null_oid(&p->two->oid)) { /* deletion */
			/*
			 * Either this is a true deletion (1), or it is part
			 * of an A/D pair (2), or D/A pair (3):
			 *
			 * (1) mp->local is uninitialized; set it to null_sha1
			 * (2) mp->local is not uninitialized; don't touch it
			 * (3) mp->local is uninitialized; set it to null_sha1
			 *     (will be overwritten by following addition)
			 */
			if (!oidcmp(&mp->local, &uninitialized))
				oidclr(&mp->local);
		} else if (is_null_oid(&p->one->oid)) { /* addition */
			/*
			 * Either this is a true addition (1), or it is part
			 * of an A/D pair (2), or D/A pair (3):
			 *
			 * (1) mp->local is uninitialized; set to p->two->sha1
			 * (2) mp->local is uninitialized; set to p->two->sha1
			 * (3) mp->local is null_sha1;     set to p->two->sha1
			 */
			assert(is_null_oid(&mp->local) ||
			       !oidcmp(&mp->local, &uninitialized));
			oidcpy(&mp->local, &p->two->oid);
		} else { /* modification */
			/*
			 * This is a true modification. p->one->sha1 shall
			 * match mp->base, and mp->local shall be uninitialized.
			 * Set mp->local to p->two->sha1.
			 */
			assert(!oidcmp(&p->one->oid, &mp->base));
			assert(!oidcmp(&mp->local, &uninitialized));
			oidcpy(&mp->local, &p->two->oid);
		}
		trace_printf("\t\tStored local change for %s: %.7s -> %.7s\n",
		       oid_to_hex(&mp->obj), oid_to_hex(&mp->base),
		       oid_to_hex(&mp->local));
	}
	diff_flush(&opt);
	clear_pathspec(&opt.pathspec);
}

static void check_notes_merge_worktree(struct notes_merge_options *o)
{
	if (!o->has_worktree) {
		/*
		 * Must establish NOTES_MERGE_WORKTREE.
		 * Abort if NOTES_MERGE_WORKTREE already exists
		 */
		if (file_exists(git_path(NOTES_MERGE_WORKTREE)) &&
		    !is_empty_dir(git_path(NOTES_MERGE_WORKTREE))) {
			if (advice_resolve_conflict)
				die(_("You have not concluded your previous "
				    "notes merge (%s exists).\nPlease, use "
				    "'git notes merge --commit' or 'git notes "
				    "merge --abort' to commit/abort the "
				    "previous merge before you start a new "
				    "notes merge."), git_path("NOTES_MERGE_*"));
			else
				die(_("You have not concluded your notes merge "
				    "(%s exists)."), git_path("NOTES_MERGE_*"));
		}

		if (safe_create_leading_directories_const(git_path(
				NOTES_MERGE_WORKTREE "/.test")))
			die_errno("unable to create directory %s",
				  git_path(NOTES_MERGE_WORKTREE));
		o->has_worktree = 1;
	} else if (!file_exists(git_path(NOTES_MERGE_WORKTREE)))
		/* NOTES_MERGE_WORKTREE should already be established */
		die("missing '%s'. This should not happen",
		    git_path(NOTES_MERGE_WORKTREE));
}

static void write_buf_to_worktree(const struct object_id *obj,
				  const char *buf, unsigned long size)
{
	int fd;
	char *path = git_pathdup(NOTES_MERGE_WORKTREE "/%s", oid_to_hex(obj));
	if (safe_create_leading_directories_const(path))
		die_errno("unable to create directory for '%s'", path);

	fd = xopen(path, O_WRONLY | O_EXCL | O_CREAT, 0666);

	while (size > 0) {
		long ret = write_in_full(fd, buf, size);
		if (ret < 0) {
			/* Ignore epipe */
			if (errno == EPIPE)
				break;
			die_errno("notes-merge");
		} else if (!ret) {
			die("notes-merge: disk full?");
		}
		size -= ret;
		buf += ret;
	}

	close(fd);
	free(path);
}

static void write_note_to_worktree(const struct object_id *obj,
				   const struct object_id *note)
{
	enum object_type type;
	unsigned long size;
	void *buf = read_sha1_file(note->hash, &type, &size);

	if (!buf)
		die("cannot read note %s for object %s",
		    oid_to_hex(note), oid_to_hex(obj));
	if (type != OBJ_BLOB)
		die("blob expected in note %s for object %s",
		    oid_to_hex(note), oid_to_hex(obj));
	write_buf_to_worktree(obj, buf, size);
	free(buf);
}

static int ll_merge_in_worktree(struct notes_merge_options *o,
				struct notes_merge_pair *p)
{
	mmbuffer_t result_buf;
	mmfile_t base, local, remote;
	int status;

	read_mmblob(&base, &p->base);
	read_mmblob(&local, &p->local);
	read_mmblob(&remote, &p->remote);

	status = ll_merge(&result_buf, oid_to_hex(&p->obj), &base, NULL,
			  &local, o->local_ref, &remote, o->remote_ref, NULL);

	free(base.ptr);
	free(local.ptr);
	free(remote.ptr);

	if ((status < 0) || !result_buf.ptr)
		die("Failed to execute internal merge");

	write_buf_to_worktree(&p->obj, result_buf.ptr, result_buf.size);
	free(result_buf.ptr);

	return status;
}

static int merge_one_change_manual(struct notes_merge_options *o,
				   struct notes_merge_pair *p,
				   struct notes_tree *t)
{
	const char *lref = o->local_ref ? o->local_ref : "local version";
	const char *rref = o->remote_ref ? o->remote_ref : "remote version";

	trace_printf("\t\t\tmerge_one_change_manual(obj = %.7s, base = %.7s, "
	       "local = %.7s, remote = %.7s)\n",
	       oid_to_hex(&p->obj), oid_to_hex(&p->base),
	       oid_to_hex(&p->local), oid_to_hex(&p->remote));

	/* add "Conflicts:" section to commit message first time through */
	if (!o->has_worktree)
		strbuf_addstr(&(o->commit_msg), "\n\nConflicts:\n");

	strbuf_addf(&(o->commit_msg), "\t%s\n", oid_to_hex(&p->obj));

	if (o->verbosity >= 2)
		printf("Auto-merging notes for %s\n", oid_to_hex(&p->obj));
	check_notes_merge_worktree(o);
	if (is_null_oid(&p->local)) {
		/* D/F conflict, checkout p->remote */
		assert(!is_null_oid(&p->remote));
		if (o->verbosity >= 1)
			printf("CONFLICT (delete/modify): Notes for object %s "
				"deleted in %s and modified in %s. Version from %s "
				"left in tree.\n",
				oid_to_hex(&p->obj), lref, rref, rref);
		write_note_to_worktree(&p->obj, &p->remote);
	} else if (is_null_oid(&p->remote)) {
		/* D/F conflict, checkout p->local */
		assert(!is_null_oid(&p->local));
		if (o->verbosity >= 1)
			printf("CONFLICT (delete/modify): Notes for object %s "
				"deleted in %s and modified in %s. Version from %s "
				"left in tree.\n",
				oid_to_hex(&p->obj), rref, lref, lref);
		write_note_to_worktree(&p->obj, &p->local);
	} else {
		/* "regular" conflict, checkout result of ll_merge() */
		const char *reason = "content";
		if (is_null_oid(&p->base))
			reason = "add/add";
		assert(!is_null_oid(&p->local));
		assert(!is_null_oid(&p->remote));
		if (o->verbosity >= 1)
			printf("CONFLICT (%s): Merge conflict in notes for "
				"object %s\n", reason,
				oid_to_hex(&p->obj));
		ll_merge_in_worktree(o, p);
	}

	trace_printf("\t\t\tremoving from partial merge result\n");
	remove_note(t, p->obj.hash);

	return 1;
}

static int merge_one_change(struct notes_merge_options *o,
			    struct notes_merge_pair *p, struct notes_tree *t)
{
	/*
	 * Return 0 if change is successfully resolved (stored in notes_tree).
	 * Return 1 is change results in a conflict (NOT stored in notes_tree,
	 * but instead written to NOTES_MERGE_WORKTREE with conflict markers).
	 */
	switch (o->strategy) {
	case NOTES_MERGE_RESOLVE_MANUAL:
		return merge_one_change_manual(o, p, t);
	case NOTES_MERGE_RESOLVE_OURS:
		if (o->verbosity >= 2)
			printf("Using local notes for %s\n",
						oid_to_hex(&p->obj));
		/* nothing to do */
		return 0;
	case NOTES_MERGE_RESOLVE_THEIRS:
		if (o->verbosity >= 2)
			printf("Using remote notes for %s\n",
						oid_to_hex(&p->obj));
		if (add_note(t, &p->obj, &p->remote, combine_notes_overwrite))
			die("BUG: combine_notes_overwrite failed");
		return 0;
	case NOTES_MERGE_RESOLVE_UNION:
		if (o->verbosity >= 2)
			printf("Concatenating local and remote notes for %s\n",
							oid_to_hex(&p->obj));
		if (add_note(t, &p->obj, &p->remote, combine_notes_concatenate))
			die("failed to concatenate notes "
			    "(combine_notes_concatenate)");
		return 0;
	case NOTES_MERGE_RESOLVE_CAT_SORT_UNIQ:
		if (o->verbosity >= 2)
			printf("Concatenating unique lines in local and remote "
				"notes for %s\n", oid_to_hex(&p->obj));
		if (add_note(t, &p->obj, &p->remote, combine_notes_cat_sort_uniq))
			die("failed to concatenate notes "
			    "(combine_notes_cat_sort_uniq)");
		return 0;
	}
	die("Unknown strategy (%i).", o->strategy);
}

static int merge_changes(struct notes_merge_options *o,
			 struct notes_merge_pair *changes, int *num_changes,
			 struct notes_tree *t)
{
	int i, conflicts = 0;

	trace_printf("\tmerge_changes(num_changes = %i)\n", *num_changes);
	for (i = 0; i < *num_changes; i++) {
		struct notes_merge_pair *p = changes + i;
		trace_printf("\t\t%.7s: %.7s -> %.7s/%.7s\n",
		       oid_to_hex(&p->obj), oid_to_hex(&p->base),
		       oid_to_hex(&p->local),
		       oid_to_hex(&p->remote));

		if (!oidcmp(&p->base, &p->remote)) {
			/* no remote change; nothing to do */
			trace_printf("\t\t\tskipping (no remote change)\n");
		} else if (!oidcmp(&p->local, &p->remote)) {
			/* same change in local and remote; nothing to do */
			trace_printf("\t\t\tskipping (local == remote)\n");
		} else if (!oidcmp(&p->local, &uninitialized) ||
			   !oidcmp(&p->local, &p->base)) {
			/* no local change; adopt remote change */
			trace_printf("\t\t\tno local change, adopted remote\n");
			if (add_note(t, &p->obj, &p->remote,
				     combine_notes_overwrite))
				die("BUG: combine_notes_overwrite failed");
		} else {
			/* need file-level merge between local and remote */
			trace_printf("\t\t\tneed content-level merge\n");
			conflicts += merge_one_change(o, p, t);
		}
	}

	return conflicts;
}

static int merge_from_diffs(struct notes_merge_options *o,
			    const struct object_id *base,
			    const struct object_id *local,
			    const struct object_id *remote,
			    struct notes_tree *t)
{
	struct notes_merge_pair *changes;
	int num_changes, conflicts;

	trace_printf("\tmerge_from_diffs(base = %.7s, local = %.7s, "
	       "remote = %.7s)\n", oid_to_hex(base), oid_to_hex(local),
	       oid_to_hex(remote));

	changes = diff_tree_remote(o, base, remote, &num_changes);
	diff_tree_local(o, changes, num_changes, base, local);

	conflicts = merge_changes(o, changes, &num_changes, t);
	free(changes);

	if (o->verbosity >= 4)
		printf(t->dirty ?
		       "Merge result: %i unmerged notes and a dirty notes tree\n" :
		       "Merge result: %i unmerged notes and a clean notes tree\n",
		       conflicts);

	return conflicts ? -1 : 1;
}

int notes_merge(struct notes_merge_options *o,
		struct notes_tree *local_tree,
		struct object_id *result_oid)
{
	struct object_id local_oid, remote_oid;
	struct commit *local, *remote;
	struct commit_list *bases = NULL;
	const struct object_id *base_oid, *base_tree_oid;
	int result = 0;

	assert(o->local_ref && o->remote_ref);
	assert(!strcmp(o->local_ref, local_tree->ref));
	oidclr(result_oid);

	trace_printf("notes_merge(o->local_ref = %s, o->remote_ref = %s)\n",
	       o->local_ref, o->remote_ref);

	/* Dereference o->local_ref into local_sha1 */
	if (read_ref_full(o->local_ref, 0, local_oid.hash, NULL))
		die("Failed to resolve local notes ref '%s'", o->local_ref);
	else if (!check_refname_format(o->local_ref, 0) &&
		is_null_oid(&local_oid))
		local = NULL; /* local_oid == null_oid indicates unborn ref */
	else if (!(local = lookup_commit_reference(&local_oid)))
		die("Could not parse local commit %s (%s)",
		    oid_to_hex(&local_oid), o->local_ref);
	trace_printf("\tlocal commit: %.7s\n", oid_to_hex(&local_oid));

	/* Dereference o->remote_ref into remote_oid */
	if (get_oid(o->remote_ref, &remote_oid)) {
		/*
		 * Failed to get remote_oid. If o->remote_ref looks like an
		 * unborn ref, perform the merge using an empty notes tree.
		 */
		if (!check_refname_format(o->remote_ref, 0)) {
			oidclr(&remote_oid);
			remote = NULL;
		} else {
			die("Failed to resolve remote notes ref '%s'",
			    o->remote_ref);
		}
	} else if (!(remote = lookup_commit_reference(&remote_oid))) {
		die("Could not parse remote commit %s (%s)",
		    oid_to_hex(&remote_oid), o->remote_ref);
	}
	trace_printf("\tremote commit: %.7s\n", oid_to_hex(&remote_oid));

	if (!local && !remote)
		die("Cannot merge empty notes ref (%s) into empty notes ref "
		    "(%s)", o->remote_ref, o->local_ref);
	if (!local) {
		/* result == remote commit */
		oidcpy(result_oid, &remote_oid);
		goto found_result;
	}
	if (!remote) {
		/* result == local commit */
		oidcpy(result_oid, &local_oid);
		goto found_result;
	}
	assert(local && remote);

	/* Find merge bases */
	bases = get_merge_bases(local, remote);
	if (!bases) {
		base_oid = &null_oid;
<<<<<<< HEAD
		base_tree_oid = &empty_tree_oid;
=======
		base_tree_oid = current_hash->empty_tree;
>>>>>>> b59f4692
		if (o->verbosity >= 4)
			printf("No merge base found; doing history-less merge\n");
	} else if (!bases->next) {
		base_oid = &bases->item->object.oid;
		base_tree_oid = &bases->item->tree->object.oid;
		if (o->verbosity >= 4)
			printf("One merge base found (%.7s)\n",
			       oid_to_hex(base_oid));
	} else {
		/* TODO: How to handle multiple merge-bases? */
		base_oid = &bases->item->object.oid;
		base_tree_oid = &bases->item->tree->object.oid;
		if (o->verbosity >= 3)
			printf("Multiple merge bases found. Using the first "
				"(%.7s)\n", oid_to_hex(base_oid));
	}

	if (o->verbosity >= 4)
		printf("Merging remote commit %.7s into local commit %.7s with "
			"merge-base %.7s\n", oid_to_hex(&remote->object.oid),
			oid_to_hex(&local->object.oid),
			oid_to_hex(base_oid));

	if (!oidcmp(&remote->object.oid, base_oid)) {
		/* Already merged; result == local commit */
		if (o->verbosity >= 2)
			printf("Already up-to-date!\n");
		oidcpy(result_oid, &local->object.oid);
		goto found_result;
	}
	if (!oidcmp(&local->object.oid, base_oid)) {
		/* Fast-forward; result == remote commit */
		if (o->verbosity >= 2)
			printf("Fast-forward\n");
		oidcpy(result_oid, &remote->object.oid);
		goto found_result;
	}

	result = merge_from_diffs(o, base_tree_oid, &local->tree->object.oid,
				  &remote->tree->object.oid, local_tree);

	if (result != 0) { /* non-trivial merge (with or without conflicts) */
		/* Commit (partial) result */
		struct commit_list *parents = NULL;
		commit_list_insert(remote, &parents); /* LIFO order */
		commit_list_insert(local, &parents);
		create_notes_commit(local_tree, parents,
				    o->commit_msg.buf, o->commit_msg.len,
				    result_oid->hash);
	}

found_result:
	free_commit_list(bases);
	strbuf_release(&(o->commit_msg));
	trace_printf("notes_merge(): result = %i, result_oid = %.7s\n",
	       result, oid_to_hex(result_oid));
	return result;
}

int notes_merge_commit(struct notes_merge_options *o,
		       struct notes_tree *partial_tree,
		       struct commit *partial_commit,
		       struct object_id *result_oid)
{
	/*
	 * Iterate through files in .git/NOTES_MERGE_WORKTREE and add all
	 * found notes to 'partial_tree'. Write the updated notes tree to
	 * the DB, and commit the resulting tree object while reusing the
	 * commit message and parents from 'partial_commit'.
	 * Finally store the new commit object OID into 'result_oid'.
	 */
	DIR *dir;
	struct dirent *e;
	struct strbuf path = STRBUF_INIT;
	const char *buffer = get_commit_buffer(partial_commit, NULL);
	const char *msg = strstr(buffer, "\n\n");
	int baselen;

	git_path_buf(&path, NOTES_MERGE_WORKTREE);
	if (o->verbosity >= 3)
		printf("Committing notes in notes merge worktree at %s\n",
			path.buf);

	if (!msg || msg[2] == '\0')
		die("partial notes commit has empty message");
	msg += 2;

	dir = opendir(path.buf);
	if (!dir)
		die_errno("could not open %s", path.buf);

	strbuf_addch(&path, '/');
	baselen = path.len;
	while ((e = readdir(dir)) != NULL) {
		struct stat st;
		struct object_id obj_oid, blob_oid;

		if (is_dot_or_dotdot(e->d_name))
			continue;

		if (get_oid_hex(e->d_name, &obj_oid)) {
			if (o->verbosity >= 3)
				printf("Skipping non-SHA1 entry '%s%s'\n",
					path.buf, e->d_name);
			continue;
		}

		strbuf_addstr(&path, e->d_name);
		/* write file as blob, and add to partial_tree */
		if (stat(path.buf, &st))
			die_errno("Failed to stat '%s'", path.buf);
		if (index_path(blob_oid.hash, path.buf, &st, HASH_WRITE_OBJECT))
			die("Failed to write blob object from '%s'", path.buf);
		if (add_note(partial_tree, &obj_oid, &blob_oid, NULL))
			die("Failed to add resolved note '%s' to notes tree",
			    path.buf);
		if (o->verbosity >= 4)
			printf("Added resolved note for object %s: %s\n",
				oid_to_hex(&obj_oid), oid_to_hex(&blob_oid));
		strbuf_setlen(&path, baselen);
	}

	create_notes_commit(partial_tree, partial_commit->parents,
			    msg, strlen(msg), result_oid->hash);
	unuse_commit_buffer(partial_commit, buffer);
	if (o->verbosity >= 4)
		printf("Finalized notes merge commit: %s\n",
			oid_to_hex(result_oid));
	strbuf_release(&path);
	closedir(dir);
	return 0;
}

int notes_merge_abort(struct notes_merge_options *o)
{
	/*
	 * Remove all files within .git/NOTES_MERGE_WORKTREE. We do not remove
	 * the .git/NOTES_MERGE_WORKTREE directory itself, since it might be
	 * the current working directory of the user.
	 */
	struct strbuf buf = STRBUF_INIT;
	int ret;

	git_path_buf(&buf, NOTES_MERGE_WORKTREE);
	if (o->verbosity >= 3)
		printf("Removing notes merge worktree at %s/*\n", buf.buf);
	ret = remove_dir_recursively(&buf, REMOVE_DIR_KEEP_TOPLEVEL);
	strbuf_release(&buf);
	return ret;
}<|MERGE_RESOLUTION|>--- conflicted
+++ resolved
@@ -597,11 +597,7 @@
 	bases = get_merge_bases(local, remote);
 	if (!bases) {
 		base_oid = &null_oid;
-<<<<<<< HEAD
-		base_tree_oid = &empty_tree_oid;
-=======
 		base_tree_oid = current_hash->empty_tree;
->>>>>>> b59f4692
 		if (o->verbosity >= 4)
 			printf("No merge base found; doing history-less merge\n");
 	} else if (!bases->next) {
