/*
 * Builtin "git diff"
 *
 * Copyright (c) 2006 Junio C Hamano
 */
#include "cache.h"
#include "config.h"
#include "lockfile.h"
#include "color.h"
#include "commit.h"
#include "blob.h"
#include "tag.h"
#include "diff.h"
#include "diffcore.h"
#include "revision.h"
#include "log-tree.h"
#include "builtin.h"
#include "submodule.h"
#include "sha1-array.h"

#define DIFF_NO_INDEX_EXPLICIT 1
#define DIFF_NO_INDEX_IMPLICIT 2

static const char builtin_diff_usage[] =
"git diff [<options>] [<commit> [<commit>]] [--] [<path>...]";

static const char *blob_path(struct object_array_entry *entry)
{
	return entry->path ? entry->path : entry->name;
}

static void stuff_change(struct diff_options *opt,
			 unsigned old_mode, unsigned new_mode,
			 const struct object_id *old_oid,
			 const struct object_id *new_oid,
			 int old_oid_valid,
			 int new_oid_valid,
			 const char *old_path,
			 const char *new_path)
{
	struct diff_filespec *one, *two;

	if (!is_null_oid(old_oid) && !is_null_oid(new_oid) &&
	    !oidcmp(old_oid, new_oid) && (old_mode == new_mode))
		return;

	if (DIFF_OPT_TST(opt, REVERSE_DIFF)) {
		SWAP(old_mode, new_mode);
		SWAP(old_oid, new_oid);
		SWAP(old_path, new_path);
	}

	if (opt->prefix &&
	    (strncmp(old_path, opt->prefix, opt->prefix_length) ||
	     strncmp(new_path, opt->prefix, opt->prefix_length)))
		return;

	one = alloc_filespec(old_path);
	two = alloc_filespec(new_path);
	fill_filespec(one, old_oid, old_oid_valid, old_mode);
	fill_filespec(two, new_oid, new_oid_valid, new_mode);

	diff_queue(&diff_queued_diff, one, two);
}

static int builtin_diff_b_f(struct rev_info *revs,
			    int argc, const char **argv,
			    struct object_array_entry **blob)
{
	/* Blob vs file in the working tree*/
	struct stat st;
	const char *path;

	if (argc > 1)
		usage(builtin_diff_usage);

	GUARD_PATHSPEC(&revs->prune_data, PATHSPEC_FROMTOP | PATHSPEC_LITERAL);
	path = revs->prune_data.items[0].match;

	if (lstat(path, &st))
		die_errno(_("failed to stat '%s'"), path);
	if (!(S_ISREG(st.st_mode) || S_ISLNK(st.st_mode)))
		die(_("'%s': not a regular file or symlink"), path);

	diff_set_mnemonic_prefix(&revs->diffopt, "o/", "w/");

	if (blob[0]->mode == S_IFINVALID)
		blob[0]->mode = canon_mode(st.st_mode);

	stuff_change(&revs->diffopt,
		     blob[0]->mode, canon_mode(st.st_mode),
		     &blob[0]->item->oid, &null_oid,
		     1, 0,
		     blob[0]->path ? blob[0]->path : path,
		     path);
	diffcore_std(&revs->diffopt);
	diff_flush(&revs->diffopt);
	return 0;
}

static int builtin_diff_blobs(struct rev_info *revs,
			      int argc, const char **argv,
			      struct object_array_entry **blob)
{
	unsigned mode = canon_mode(S_IFREG | 0644);

	if (argc > 1)
		usage(builtin_diff_usage);

	if (blob[0]->mode == S_IFINVALID)
		blob[0]->mode = mode;

	if (blob[1]->mode == S_IFINVALID)
		blob[1]->mode = mode;

	stuff_change(&revs->diffopt,
		     blob[0]->mode, blob[1]->mode,
		     &blob[0]->item->oid, &blob[1]->item->oid,
		     1, 1,
		     blob_path(blob[0]), blob_path(blob[1]));
	diffcore_std(&revs->diffopt);
	diff_flush(&revs->diffopt);
	return 0;
}

static int builtin_diff_index(struct rev_info *revs,
			      int argc, const char **argv)
{
	int cached = 0;
	while (1 < argc) {
		const char *arg = argv[1];
		if (!strcmp(arg, "--cached") || !strcmp(arg, "--staged"))
			cached = 1;
		else
			usage(builtin_diff_usage);
		argv++; argc--;
	}
	/*
	 * Make sure there is one revision (i.e. pending object),
	 * and there is no revision filtering parameters.
	 */
	if (revs->pending.nr != 1 ||
	    revs->max_count != -1 || revs->min_age != -1 ||
	    revs->max_age != -1)
		usage(builtin_diff_usage);
	if (!cached) {
		setup_work_tree();
		if (read_cache_preload(&revs->diffopt.pathspec) < 0) {
			perror("read_cache_preload");
			return -1;
		}
	} else if (read_cache() < 0) {
		perror("read_cache");
		return -1;
	}
	return run_diff_index(revs, cached);
}

static int builtin_diff_tree(struct rev_info *revs,
			     int argc, const char **argv,
			     struct object_array_entry *ent0,
			     struct object_array_entry *ent1)
{
	const struct object_id *(oid[2]);
	int swap = 0;

	if (argc > 1)
		usage(builtin_diff_usage);

	/*
	 * We saw two trees, ent0 and ent1.  If ent1 is uninteresting,
	 * swap them.
	 */
	if (ent1->item->flags & UNINTERESTING)
		swap = 1;
	oid[swap] = &ent0->item->oid;
	oid[1 - swap] = &ent1->item->oid;
	diff_tree_oid(oid[0], oid[1], "", &revs->diffopt);
	log_tree_diff_flush(revs);
	return 0;
}

static int builtin_diff_combined(struct rev_info *revs,
				 int argc, const char **argv,
				 struct object_array_entry *ent,
				 int ents)
{
	struct oid_array parents = OID_ARRAY_INIT;
	int i;

	if (argc > 1)
		usage(builtin_diff_usage);

	if (!revs->dense_combined_merges && !revs->combine_merges)
		revs->dense_combined_merges = revs->combine_merges = 1;
	for (i = 1; i < ents; i++)
		oid_array_append(&parents, &ent[i].item->oid);
	diff_tree_combined(&ent[0].item->oid, &parents,
			   revs->dense_combined_merges, revs);
	oid_array_clear(&parents);
	return 0;
}

static void refresh_index_quietly(void)
{
	struct lock_file *lock_file;
	int fd;

	lock_file = xcalloc(1, sizeof(struct lock_file));
	fd = hold_locked_index(lock_file, 0);
	if (fd < 0)
		return;
	discard_cache();
	read_cache();
	refresh_cache(REFRESH_QUIET|REFRESH_UNMERGED);
	update_index_if_able(&the_index, lock_file);
}

static int builtin_diff_files(struct rev_info *revs, int argc, const char **argv)
{
	unsigned int options = 0;

	while (1 < argc && argv[1][0] == '-') {
		if (!strcmp(argv[1], "--base"))
			revs->max_count = 1;
		else if (!strcmp(argv[1], "--ours"))
			revs->max_count = 2;
		else if (!strcmp(argv[1], "--theirs"))
			revs->max_count = 3;
		else if (!strcmp(argv[1], "-q"))
			options |= DIFF_SILENT_ON_REMOVED;
		else if (!strcmp(argv[1], "-h"))
			usage(builtin_diff_usage);
		else
			return error(_("invalid option: %s"), argv[1]);
		argv++; argc--;
	}

	/*
	 * "diff --base" should not combine merges because it was not
	 * asked to.  "diff -c" should not densify (if the user wants
	 * dense one, --cc can be explicitly asked for, or just rely
	 * on the default).
	 */
	if (revs->max_count == -1 && !revs->combine_merges &&
	    (revs->diffopt.output_format & DIFF_FORMAT_PATCH))
		revs->combine_merges = revs->dense_combined_merges = 1;

	setup_work_tree();
	if (read_cache_preload(&revs->diffopt.pathspec) < 0) {
		perror("read_cache_preload");
		return -1;
	}
	return run_diff_files(revs, options);
}

int cmd_diff(int argc, const char **argv, const char *prefix)
{
	int i;
	struct rev_info rev;
	struct object_array ent = OBJECT_ARRAY_INIT;
	int blobs = 0, paths = 0;
	struct object_array_entry *blob[2];
	int nongit = 0, no_index = 0;
	int result = 0;

	/*
	 * We could get N tree-ish in the rev.pending_objects list.
	 * Also there could be M blobs there, and P pathspecs.
	 *
	 * N=0, M=0:
	 *	cache vs files (diff-files)
	 * N=0, M=2:
	 *      compare two random blobs.  P must be zero.
	 * N=0, M=1, P=1:
	 *	compare a blob with a working tree file.
	 *
	 * N=1, M=0:
	 *      tree vs cache (diff-index --cached)
	 *
	 * N=2, M=0:
	 *      tree vs tree (diff-tree)
	 *
	 * N=0, M=0, P=2:
	 *      compare two filesystem entities (aka --no-index).
	 *
	 * Other cases are errors.
	 */

	/* Were we asked to do --no-index explicitly? */
	for (i = 1; i < argc; i++) {
		if (!strcmp(argv[i], "--")) {
			i++;
			break;
		}
		if (!strcmp(argv[i], "--no-index"))
			no_index = DIFF_NO_INDEX_EXPLICIT;
		if (argv[i][0] != '-')
			break;
	}

	prefix = setup_git_directory_gently(&nongit);

	if (!no_index) {
		/*
		 * Treat git diff with at least one path outside of the
		 * repo the same as if the command would have been executed
		 * outside of a git repository.  In this case it behaves
		 * the same way as "git diff --no-index <a> <b>", which acts
		 * as a colourful "diff" replacement.
		 */
		if (nongit || ((argc == i + 2) &&
			       (!path_inside_repo(prefix, argv[i]) ||
				!path_inside_repo(prefix, argv[i + 1]))))
			no_index = DIFF_NO_INDEX_IMPLICIT;
	}

	if (!no_index)
		gitmodules_config();
	init_diff_ui_defaults();
	git_config(git_diff_ui_config, NULL);
	precompose_argv(argc, argv);

	init_revisions(&rev, prefix);

	if (no_index && argc != i + 2) {
		if (no_index == DIFF_NO_INDEX_IMPLICIT) {
			/*
			 * There was no --no-index and there were not two
			 * paths. It is possible that the user intended
			 * to do an inside-repository operation.
			 */
			fprintf(stderr, "Not a git repository\n");
			fprintf(stderr,
				"To compare two paths outside a working tree:\n");
		}
		/* Give the usage message for non-repository usage and exit. */
		usagef("git diff %s <path> <path>",
		       no_index == DIFF_NO_INDEX_EXPLICIT ?
		       "--no-index" : "[--no-index]");

	}
	if (no_index)
		/* If this is a no-index diff, just run it and exit there. */
		diff_no_index(&rev, argc, argv);

	/* Otherwise, we are doing the usual "git" diff */
	rev.diffopt.skip_stat_unmatch = !!diff_auto_refresh_index;

	/* Scale to real terminal size and respect statGraphWidth config */
	rev.diffopt.stat_width = -1;
	rev.diffopt.stat_graph_width = -1;

	/* Default to let external and textconv be used */
	DIFF_OPT_SET(&rev.diffopt, ALLOW_EXTERNAL);
	DIFF_OPT_SET(&rev.diffopt, ALLOW_TEXTCONV);

	if (nongit)
		die(_("Not a git repository"));
	argc = setup_revisions(argc, argv, &rev, NULL);
	if (!rev.diffopt.output_format) {
		rev.diffopt.output_format = DIFF_FORMAT_PATCH;
		diff_setup_done(&rev.diffopt);
	}

	DIFF_OPT_SET(&rev.diffopt, RECURSIVE);

	setup_diff_pager(&rev.diffopt);

	/*
	 * Do we have --cached and not have a pending object, then
	 * default to HEAD by hand.  Eek.
	 */
	if (!rev.pending.nr) {
		int i;
		for (i = 1; i < argc; i++) {
			const char *arg = argv[i];
			if (!strcmp(arg, "--"))
				break;
			else if (!strcmp(arg, "--cached") ||
				 !strcmp(arg, "--staged")) {
				add_head_to_pending(&rev);
				if (!rev.pending.nr) {
					struct tree *tree;
<<<<<<< HEAD
					tree = lookup_tree(&empty_tree_oid);
=======
					tree = lookup_tree(current_hash->empty_tree);
>>>>>>> b59f4692
					add_pending_object(&rev, &tree->object, "HEAD");
				}
				break;
			}
		}
	}

	for (i = 0; i < rev.pending.nr; i++) {
		struct object_array_entry *entry = &rev.pending.objects[i];
		struct object *obj = entry->item;
		const char *name = entry->name;
		int flags = (obj->flags & UNINTERESTING);
		if (!obj->parsed)
			obj = parse_object(&obj->oid);
		obj = deref_tag(obj, NULL, 0);
		if (!obj)
			die(_("invalid object '%s' given."), name);
		if (obj->type == OBJ_COMMIT)
			obj = &((struct commit *)obj)->tree->object;

		if (obj->type == OBJ_TREE) {
			obj->flags |= flags;
			add_object_array(obj, name, &ent);
		} else if (obj->type == OBJ_BLOB) {
			if (2 <= blobs)
				die(_("more than two blobs given: '%s'"), name);
			blob[blobs] = entry;
			blobs++;

		} else {
			die(_("unhandled object '%s' given."), name);
		}
	}
	if (rev.prune_data.nr)
		paths += rev.prune_data.nr;

	/*
	 * Now, do the arguments look reasonable?
	 */
	if (!ent.nr) {
		switch (blobs) {
		case 0:
			result = builtin_diff_files(&rev, argc, argv);
			break;
		case 1:
			if (paths != 1)
				usage(builtin_diff_usage);
			result = builtin_diff_b_f(&rev, argc, argv, blob);
			break;
		case 2:
			if (paths)
				usage(builtin_diff_usage);
			result = builtin_diff_blobs(&rev, argc, argv, blob);
			break;
		default:
			usage(builtin_diff_usage);
		}
	}
	else if (blobs)
		usage(builtin_diff_usage);
	else if (ent.nr == 1)
		result = builtin_diff_index(&rev, argc, argv);
	else if (ent.nr == 2)
		result = builtin_diff_tree(&rev, argc, argv,
					   &ent.objects[0], &ent.objects[1]);
	else if (ent.objects[0].item->flags & UNINTERESTING) {
		/*
		 * diff A...B where there is at least one merge base
		 * between A and B.  We have ent.objects[0] ==
		 * merge-base, ent.objects[ents-2] == A, and
		 * ent.objects[ents-1] == B.  Show diff between the
		 * base and B.  Note that we pick one merge base at
		 * random if there are more than one.
		 */
		result = builtin_diff_tree(&rev, argc, argv,
					   &ent.objects[0],
					   &ent.objects[ent.nr-1]);
	} else
		result = builtin_diff_combined(&rev, argc, argv,
					       ent.objects, ent.nr);
	result = diff_result_code(&rev.diffopt, result);
	if (1 < rev.diffopt.skip_stat_unmatch)
		refresh_index_quietly();
	return result;
}<|MERGE_RESOLUTION|>--- conflicted
+++ resolved
@@ -382,11 +382,7 @@
 				add_head_to_pending(&rev);
 				if (!rev.pending.nr) {
 					struct tree *tree;
-<<<<<<< HEAD
-					tree = lookup_tree(&empty_tree_oid);
-=======
 					tree = lookup_tree(current_hash->empty_tree);
->>>>>>> b59f4692
 					add_pending_object(&rev, &tree->object, "HEAD");
 				}
 				break;
