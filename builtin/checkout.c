--- conflicted
+++ resolved
@@ -515,11 +515,7 @@
 		}
 		tree = parse_tree_indirect(old->commit ?
 					   &old->commit->object.oid :
-<<<<<<< HEAD
-					   &empty_tree_oid);
-=======
 					   current_hash->empty_tree);
->>>>>>> b59f4692
 		init_tree_desc(&trees[0], tree->buffer, tree->size);
 		tree = parse_tree_indirect(&new->commit->object.oid);
 		init_tree_desc(&trees[1], tree->buffer, tree->size);
