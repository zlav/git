--- conflicted
+++ resolved
@@ -537,11 +537,7 @@
 	 * index/worktree changes that the user already made on the unborn
 	 * branch.
 	 */
-<<<<<<< HEAD
-	if (checkout_fast_forward(&empty_tree_oid, merge_head, 0))
-=======
 	if (checkout_fast_forward(current_hash->empty_tree, merge_head, 0))
->>>>>>> b59f4692
 		return 1;
 
 	if (update_ref("initial pull", "HEAD", merge_head->hash, curr_head->hash, 0, UPDATE_REFS_DIE_ON_ERR))
