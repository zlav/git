--- conflicted
+++ resolved
@@ -237,14 +237,14 @@
 	test new = "$(git show HEAD:file2)"
 '
 
-<<<<<<< HEAD
 test_expect_success '--rebase fails with multiple branches' '
 	git reset --hard before-rebase &&
 	test_must_fail git pull --rebase . copy master 2>err &&
 	test "$(git rev-parse HEAD)" = "$(git rev-parse before-rebase)" &&
 	test_i18ngrep "Cannot rebase onto multiple branches" err &&
 	test modified = "$(git show HEAD:file)"
-=======
+'
+
 test_expect_success 'pull --rebase succeeds with dirty working directory and rebase.autostash set' '
 	test_config rebase.autostash true &&
 	git reset --hard before-rebase &&
@@ -254,7 +254,6 @@
 	test_cmp_rev HEAD^ copy &&
 	test "$(cat new_file)" = dirty &&
 	test "$(cat file)" = "modified again"
->>>>>>> 53c76dc0
 '
 
 test_expect_success 'pull.rebase' '
