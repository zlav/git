--- conflicted
+++ resolved
@@ -972,56 +972,6 @@
 	test_cmp expect actual
 '
 
-test_expect_success 'format patch ignores color.ui' '
-	test_unconfig color.ui &&
-	git format-patch --stdout -1 >expect &&
-	test_config color.ui always &&
-	git format-patch --stdout -1 >actual &&
-	test_cmp expect actual
-'
-
-<<<<<<< HEAD
-test_expect_success 'cover letter using branch description (1)' '
-	git checkout rebuild-1 &&
-	test_config branch.rebuild-1.description hello &&
-	git format-patch --stdout --cover-letter master >actual &&
-	grep hello actual >/dev/null
-'
-
-test_expect_success 'cover letter using branch description (2)' '
-	git checkout rebuild-1 &&
-	test_config branch.rebuild-1.description hello &&
-	git format-patch --stdout --cover-letter rebuild-1~2..rebuild-1 >actual &&
-	grep hello actual >/dev/null
-'
-
-test_expect_success 'cover letter using branch description (3)' '
-	git checkout rebuild-1 &&
-	test_config branch.rebuild-1.description hello &&
-	git format-patch --stdout --cover-letter ^master rebuild-1 >actual &&
-	grep hello actual >/dev/null
-'
-
-test_expect_success 'cover letter using branch description (4)' '
-	git checkout rebuild-1 &&
-	test_config branch.rebuild-1.description hello &&
-	git format-patch --stdout --cover-letter master.. >actual &&
-	grep hello actual >/dev/null
-'
-
-test_expect_success 'cover letter using branch description (5)' '
-	git checkout rebuild-1 &&
-	test_config branch.rebuild-1.description hello &&
-	git format-patch --stdout --cover-letter -2 HEAD >actual &&
-	grep hello actual >/dev/null
-'
-
-test_expect_success 'cover letter using branch description (6)' '
-	git checkout rebuild-1 &&
-	test_config branch.rebuild-1.description hello &&
-	git format-patch --stdout --cover-letter -2 >actual &&
-	grep hello actual >/dev/null
-=======
 append_signoff()
 {
 	C=$(git commit-tree HEAD^^{tree} -p HEAD) &&
@@ -1282,7 +1232,56 @@
 14:Signed-off-by: C O Mitter <committer@example.com>
 EOF
 	test_cmp expected actual
->>>>>>> 8c613fd5
+'
+
+test_expect_success 'format patch ignores color.ui' '
+	test_unconfig color.ui &&
+	git format-patch --stdout -1 >expect &&
+	test_config color.ui always &&
+	git format-patch --stdout -1 >actual &&
+	test_cmp expect actual
+'
+
+test_expect_success 'cover letter using branch description (1)' '
+	git checkout rebuild-1 &&
+	test_config branch.rebuild-1.description hello &&
+	git format-patch --stdout --cover-letter master >actual &&
+	grep hello actual >/dev/null
+'
+
+test_expect_success 'cover letter using branch description (2)' '
+	git checkout rebuild-1 &&
+	test_config branch.rebuild-1.description hello &&
+	git format-patch --stdout --cover-letter rebuild-1~2..rebuild-1 >actual &&
+	grep hello actual >/dev/null
+'
+
+test_expect_success 'cover letter using branch description (3)' '
+	git checkout rebuild-1 &&
+	test_config branch.rebuild-1.description hello &&
+	git format-patch --stdout --cover-letter ^master rebuild-1 >actual &&
+	grep hello actual >/dev/null
+'
+
+test_expect_success 'cover letter using branch description (4)' '
+	git checkout rebuild-1 &&
+	test_config branch.rebuild-1.description hello &&
+	git format-patch --stdout --cover-letter master.. >actual &&
+	grep hello actual >/dev/null
+'
+
+test_expect_success 'cover letter using branch description (5)' '
+	git checkout rebuild-1 &&
+	test_config branch.rebuild-1.description hello &&
+	git format-patch --stdout --cover-letter -2 HEAD >actual &&
+	grep hello actual >/dev/null
+'
+
+test_expect_success 'cover letter using branch description (6)' '
+	git checkout rebuild-1 &&
+	test_config branch.rebuild-1.description hello &&
+	git format-patch --stdout --cover-letter -2 >actual &&
+	grep hello actual >/dev/null
 '
 
 test_done