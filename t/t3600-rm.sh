--- conflicted
+++ resolved
@@ -474,11 +474,7 @@
 	git submodule update &&
 	(cd submod &&
 		rm .git &&
-<<<<<<< HEAD
-		cp -a ../.git/modules/sub .git &&
-=======
 		cp -R ../.git/modules/sub .git &&
->>>>>>> 5a029666
 		GIT_WORK_TREE=. git config --unset core.worktree
 	) &&
 	test_must_fail git merge conflict2 &&
@@ -512,11 +508,7 @@
 	git submodule update &&
 	(cd submod &&
 		rm .git &&
-<<<<<<< HEAD
-		cp -a ../.git/modules/sub .git &&
-=======
 		cp -R ../.git/modules/sub .git &&
->>>>>>> 5a029666
 		GIT_WORK_TREE=. git config --unset core.worktree
 	) &&
 	test_must_fail git rm submod &&
@@ -614,11 +606,7 @@
 	git submodule update --recursive &&
 	(cd submod/subsubmod &&
 		rm .git &&
-<<<<<<< HEAD
-		cp -a ../../.git/modules/sub/modules/sub .git &&
-=======
 		cp -R ../../.git/modules/sub/modules/sub .git &&
->>>>>>> 5a029666
 		GIT_WORK_TREE=. git config --unset core.worktree
 	) &&
 	test_must_fail git rm submod &&
