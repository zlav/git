--- conflicted
+++ resolved
@@ -2365,20 +2365,13 @@
 		if (!refname_match(entry->refname, ref->name))
 			continue;
 		ref->expect_old_sha1 = 1;
-<<<<<<< HEAD
-		if (!entry->use_tracking)
+		if (!entry->use_tracking) {
 			oidcpy(&ref->old_oid_expect, &entry->expect);
-		else if (remote_tracking(remote, ref->name, &ref->old_oid_expect))
-			oidclr(&ref->old_oid_expect);
-=======
-		if (!entry->use_tracking) {
-			hashcpy(ref->old_oid_expect.hash, cas->entry[i].expect);
 		} else {
 			ref->lazy_cas = 1;
 			if (remote_tracking(remote, ref->name, &ref->old_oid_expect))
 				oidclr(&ref->old_oid_expect);
 		}
->>>>>>> f2f60a59
 		return;
 	}
 
