#ifndef CACHE_H
#define CACHE_H

#include "git-compat-util.h"
#include "strbuf.h"
#include "hashmap.h"
#include "advice.h"
#include "gettext.h"
#include "convert.h"
#include "trace.h"
#include "string-list.h"
#include "pack-revindex.h"
#include "hash.h"
#include "path.h"
#include "sha1-array.h"
<<<<<<< HEAD
=======
#include "repository.h"
>>>>>>> b59f4692

#ifndef platform_SHA_CTX
/*
 * platform's underlying implementation of SHA-1; could be OpenSSL,
 * blk_SHA, Apple CommonCrypto, etc...  Note that including
 * SHA1_HEADER may have already defined platform_SHA_CTX for our
 * own implementations like block-sha1 and ppc-sha1, so we list
 * the default for OpenSSL compatible SHA-1 implementations here.
 */
#define platform_SHA_CTX	SHA_CTX
#define platform_SHA1_Init	SHA1_Init
#define platform_SHA1_Update	SHA1_Update
#define platform_SHA1_Final    	SHA1_Final
#endif

#define git_SHA_CTX		platform_SHA_CTX
#define git_SHA1_Init		platform_SHA1_Init
#define git_SHA1_Update		platform_SHA1_Update
#define git_SHA1_Final		platform_SHA1_Final

#ifdef SHA1_MAX_BLOCK_SIZE
#include "compat/sha1-chunked.h"
#undef git_SHA1_Update
#define git_SHA1_Update		git_SHA1_Update_Chunked
#endif

#include <zlib.h>
typedef struct git_zstream {
	z_stream z;
	unsigned long avail_in;
	unsigned long avail_out;
	unsigned long total_in;
	unsigned long total_out;
	unsigned char *next_in;
	unsigned char *next_out;
} git_zstream;

void git_inflate_init(git_zstream *);
void git_inflate_init_gzip_only(git_zstream *);
void git_inflate_end(git_zstream *);
int git_inflate(git_zstream *, int flush);

void git_deflate_init(git_zstream *, int level);
void git_deflate_init_gzip(git_zstream *, int level);
void git_deflate_init_raw(git_zstream *, int level);
void git_deflate_end(git_zstream *);
int git_deflate_abort(git_zstream *);
int git_deflate_end_gently(git_zstream *);
int git_deflate(git_zstream *, int flush);
unsigned long git_deflate_bound(git_zstream *, unsigned long);

/* The length in bytes and in hex digits of an object name (SHA-1 value). */
#define GIT_SHA1_RAWSZ 20
#define GIT_SHA1_HEXSZ (2 * GIT_SHA1_RAWSZ)

/* The length in byte and in hex digits of the largest possible hash value. */
#define GIT_MAX_RAWSZ GIT_SHA1_RAWSZ
#define GIT_MAX_HEXSZ GIT_SHA1_HEXSZ

struct object_id {
	unsigned char hash[GIT_MAX_RAWSZ];
};

#define GIT_HASH_SHA1 0

typedef void (*git_hash_init_fn)(void *ctx);
typedef void (*git_hash_update_fn)(void *ctx, const void *in, size_t len);
typedef void (*git_hash_final_fn)(unsigned char *hash, void *ctx);

struct git_hash_algo {
	/* The name of the algorithm, as appears in the config file. */
	const char *name;

	/* The size of a hash context (e.g. git_SHA_CTX). */
	size_t ctxsz;

	/* The length of the hash in bytes. */
	size_t rawsz;

	/* The length of the hash in hex characters. */
	size_t hexsz;

	/* The hash initialization function. */
	git_hash_init_fn init_fn;

	/* The hash update function. */
	git_hash_update_fn update_fn;

	/* The hash finalization function. */
	git_hash_final_fn final_fn;

	/* The OID of the empty tree. */
	const struct object_id *empty_tree;

	/* The OID of the empty blob. */
	const struct object_id *empty_blob;
};
extern const struct git_hash_algo hash_algos[1];

#define current_hash the_repository->hash_algo

#if defined(DT_UNKNOWN) && !defined(NO_D_TYPE_IN_DIRENT)
#define DTYPE(de)	((de)->d_type)
#else
#undef DT_UNKNOWN
#undef DT_DIR
#undef DT_REG
#undef DT_LNK
#define DT_UNKNOWN	0
#define DT_DIR		1
#define DT_REG		2
#define DT_LNK		3
#define DTYPE(de)	DT_UNKNOWN
#endif

/* unknown mode (impossible combination S_IFIFO|S_IFCHR) */
#define S_IFINVALID     0030000

/*
 * A "directory link" is a link to another git directory.
 *
 * The value 0160000 is not normally a valid mode, and
 * also just happens to be S_IFDIR + S_IFLNK
 */
#define S_IFGITLINK	0160000
#define S_ISGITLINK(m)	(((m) & S_IFMT) == S_IFGITLINK)

/*
 * Some mode bits are also used internally for computations.
 *
 * They *must* not overlap with any valid modes, and they *must* not be emitted
 * to outside world - i.e. appear on disk or network. In other words, it's just
 * temporary fields, which we internally use, but they have to stay in-house.
 *
 * ( such approach is valid, as standard S_IF* fits into 16 bits, and in Git
 *   codebase mode is `unsigned int` which is assumed to be at least 32 bits )
 */

/* used internally in tree-diff */
#define S_DIFFTREE_IFXMIN_NEQ	0x80000000


/*
 * Intensive research over the course of many years has shown that
 * port 9418 is totally unused by anything else. Or
 *
 *	Your search - "port 9418" - did not match any documents.
 *
 * as www.google.com puts it.
 *
 * This port has been properly assigned for git use by IANA:
 * git (Assigned-9418) [I06-050728-0001].
 *
 *	git  9418/tcp   git pack transfer service
 *	git  9418/udp   git pack transfer service
 *
 * with Linus Torvalds <torvalds@osdl.org> as the point of
 * contact. September 2005.
 *
 * See http://www.iana.org/assignments/port-numbers
 */
#define DEFAULT_GIT_PORT 9418

/*
 * Basic data structures for the directory cache
 */

#define CACHE_SIGNATURE 0x44495243	/* "DIRC" */
struct cache_header {
	uint32_t hdr_signature;
	uint32_t hdr_version;
	uint32_t hdr_entries;
};

#define INDEX_FORMAT_LB 2
#define INDEX_FORMAT_UB 4

/*
 * The "cache_time" is just the low 32 bits of the
 * time. It doesn't matter if it overflows - we only
 * check it for equality in the 32 bits we save.
 */
struct cache_time {
	uint32_t sec;
	uint32_t nsec;
};

struct stat_data {
	struct cache_time sd_ctime;
	struct cache_time sd_mtime;
	unsigned int sd_dev;
	unsigned int sd_ino;
	unsigned int sd_uid;
	unsigned int sd_gid;
	unsigned int sd_size;
};

struct cache_entry {
	struct hashmap_entry ent;
	struct stat_data ce_stat_data;
	unsigned int ce_mode;
	unsigned int ce_flags;
	unsigned int ce_namelen;
	unsigned int index;	/* for link extension */
	struct object_id oid;
	char name[FLEX_ARRAY]; /* more */
};

#define CE_STAGEMASK (0x3000)
#define CE_EXTENDED  (0x4000)
#define CE_VALID     (0x8000)
#define CE_STAGESHIFT 12

/*
 * Range 0xFFFF0FFF in ce_flags is divided into
 * two parts: in-memory flags and on-disk ones.
 * Flags in CE_EXTENDED_FLAGS will get saved on-disk
 * if you want to save a new flag, add it in
 * CE_EXTENDED_FLAGS
 *
 * In-memory only flags
 */
#define CE_UPDATE            (1 << 16)
#define CE_REMOVE            (1 << 17)
#define CE_UPTODATE          (1 << 18)
#define CE_ADDED             (1 << 19)

#define CE_HASHED            (1 << 20)
#define CE_WT_REMOVE         (1 << 22) /* remove in work directory */
#define CE_CONFLICTED        (1 << 23)

#define CE_UNPACKED          (1 << 24)
#define CE_NEW_SKIP_WORKTREE (1 << 25)

/* used to temporarily mark paths matched by pathspecs */
#define CE_MATCHED           (1 << 26)

#define CE_UPDATE_IN_BASE    (1 << 27)
#define CE_STRIP_NAME        (1 << 28)

/*
 * Extended on-disk flags
 */
#define CE_INTENT_TO_ADD     (1 << 29)
#define CE_SKIP_WORKTREE     (1 << 30)
/* CE_EXTENDED2 is for future extension */
#define CE_EXTENDED2         (1U << 31)

#define CE_EXTENDED_FLAGS (CE_INTENT_TO_ADD | CE_SKIP_WORKTREE)

/*
 * Safeguard to avoid saving wrong flags:
 *  - CE_EXTENDED2 won't get saved until its semantic is known
 *  - Bits in 0x0000FFFF have been saved in ce_flags already
 *  - Bits in 0x003F0000 are currently in-memory flags
 */
#if CE_EXTENDED_FLAGS & 0x803FFFFF
#error "CE_EXTENDED_FLAGS out of range"
#endif

/* Forward structure decls */
struct pathspec;
struct child_process;

/*
 * Copy the sha1 and stat state of a cache entry from one to
 * another. But we never change the name, or the hash state!
 */
static inline void copy_cache_entry(struct cache_entry *dst,
				    const struct cache_entry *src)
{
	unsigned int state = dst->ce_flags & CE_HASHED;

	/* Don't copy hash chain and name */
	memcpy(&dst->ce_stat_data, &src->ce_stat_data,
			offsetof(struct cache_entry, name) -
			offsetof(struct cache_entry, ce_stat_data));

	/* Restore the hash state */
	dst->ce_flags = (dst->ce_flags & ~CE_HASHED) | state;
}

static inline unsigned create_ce_flags(unsigned stage)
{
	return (stage << CE_STAGESHIFT);
}

#define ce_namelen(ce) ((ce)->ce_namelen)
#define ce_size(ce) cache_entry_size(ce_namelen(ce))
#define ce_stage(ce) ((CE_STAGEMASK & (ce)->ce_flags) >> CE_STAGESHIFT)
#define ce_uptodate(ce) ((ce)->ce_flags & CE_UPTODATE)
#define ce_skip_worktree(ce) ((ce)->ce_flags & CE_SKIP_WORKTREE)
#define ce_mark_uptodate(ce) ((ce)->ce_flags |= CE_UPTODATE)
#define ce_intent_to_add(ce) ((ce)->ce_flags & CE_INTENT_TO_ADD)

#define ce_permissions(mode) (((mode) & 0100) ? 0755 : 0644)
static inline unsigned int create_ce_mode(unsigned int mode)
{
	if (S_ISLNK(mode))
		return S_IFLNK;
	if (S_ISDIR(mode) || S_ISGITLINK(mode))
		return S_IFGITLINK;
	return S_IFREG | ce_permissions(mode);
}
static inline unsigned int ce_mode_from_stat(const struct cache_entry *ce,
					     unsigned int mode)
{
	extern int trust_executable_bit, has_symlinks;
	if (!has_symlinks && S_ISREG(mode) &&
	    ce && S_ISLNK(ce->ce_mode))
		return ce->ce_mode;
	if (!trust_executable_bit && S_ISREG(mode)) {
		if (ce && S_ISREG(ce->ce_mode))
			return ce->ce_mode;
		return create_ce_mode(0666);
	}
	return create_ce_mode(mode);
}
static inline int ce_to_dtype(const struct cache_entry *ce)
{
	unsigned ce_mode = ntohl(ce->ce_mode);
	if (S_ISREG(ce_mode))
		return DT_REG;
	else if (S_ISDIR(ce_mode) || S_ISGITLINK(ce_mode))
		return DT_DIR;
	else if (S_ISLNK(ce_mode))
		return DT_LNK;
	else
		return DT_UNKNOWN;
}
static inline unsigned int canon_mode(unsigned int mode)
{
	if (S_ISREG(mode))
		return S_IFREG | ce_permissions(mode);
	if (S_ISLNK(mode))
		return S_IFLNK;
	if (S_ISDIR(mode))
		return S_IFDIR;
	return S_IFGITLINK;
}

#define cache_entry_size(len) (offsetof(struct cache_entry,name) + (len) + 1)

#define SOMETHING_CHANGED	(1 << 0) /* unclassified changes go here */
#define CE_ENTRY_CHANGED	(1 << 1)
#define CE_ENTRY_REMOVED	(1 << 2)
#define CE_ENTRY_ADDED		(1 << 3)
#define RESOLVE_UNDO_CHANGED	(1 << 4)
#define CACHE_TREE_CHANGED	(1 << 5)
#define SPLIT_INDEX_ORDERED	(1 << 6)
#define UNTRACKED_CHANGED	(1 << 7)

struct split_index;
struct untracked_cache;

struct index_state {
	struct cache_entry **cache;
	unsigned int version;
	unsigned int cache_nr, cache_alloc, cache_changed;
	struct string_list *resolve_undo;
	struct cache_tree *cache_tree;
	struct split_index *split_index;
	struct cache_time timestamp;
	unsigned name_hash_initialized : 1,
		 initialized : 1;
	struct hashmap name_hash;
	struct hashmap dir_hash;
	unsigned char sha1[20];
	struct untracked_cache *untracked;
};

extern struct index_state the_index;

/* Name hashing */
extern int test_lazy_init_name_hash(struct index_state *istate, int try_threaded);
extern void add_name_hash(struct index_state *istate, struct cache_entry *ce);
extern void remove_name_hash(struct index_state *istate, struct cache_entry *ce);
extern void free_name_hash(struct index_state *istate);


#ifndef NO_THE_INDEX_COMPATIBILITY_MACROS
#define active_cache (the_index.cache)
#define active_nr (the_index.cache_nr)
#define active_alloc (the_index.cache_alloc)
#define active_cache_changed (the_index.cache_changed)
#define active_cache_tree (the_index.cache_tree)

#define read_cache() read_index(&the_index)
#define read_cache_from(path) read_index_from(&the_index, (path))
#define read_cache_preload(pathspec) read_index_preload(&the_index, (pathspec))
#define is_cache_unborn() is_index_unborn(&the_index)
#define read_cache_unmerged() read_index_unmerged(&the_index)
#define discard_cache() discard_index(&the_index)
#define unmerged_cache() unmerged_index(&the_index)
#define cache_name_pos(name, namelen) index_name_pos(&the_index,(name),(namelen))
#define add_cache_entry(ce, option) add_index_entry(&the_index, (ce), (option))
#define rename_cache_entry_at(pos, new_name) rename_index_entry_at(&the_index, (pos), (new_name))
#define remove_cache_entry_at(pos) remove_index_entry_at(&the_index, (pos))
#define remove_file_from_cache(path) remove_file_from_index(&the_index, (path))
#define add_to_cache(path, st, flags) add_to_index(&the_index, (path), (st), (flags))
#define add_file_to_cache(path, flags) add_file_to_index(&the_index, (path), (flags))
#define chmod_cache_entry(ce, flip) chmod_index_entry(&the_index, (ce), (flip))
#define refresh_cache(flags) refresh_index(&the_index, (flags), NULL, NULL, NULL)
#define ce_match_stat(ce, st, options) ie_match_stat(&the_index, (ce), (st), (options))
#define ce_modified(ce, st, options) ie_modified(&the_index, (ce), (st), (options))
#define cache_dir_exists(name, namelen) index_dir_exists(&the_index, (name), (namelen))
#define cache_file_exists(name, namelen, igncase) index_file_exists(&the_index, (name), (namelen), (igncase))
#define cache_name_is_other(name, namelen) index_name_is_other(&the_index, (name), (namelen))
#define resolve_undo_clear() resolve_undo_clear_index(&the_index)
#define unmerge_cache_entry_at(at) unmerge_index_entry_at(&the_index, at)
#define unmerge_cache(pathspec) unmerge_index(&the_index, pathspec)
#define read_blob_data_from_cache(path, sz) read_blob_data_from_index(&the_index, (path), (sz))
#endif

enum object_type {
	OBJ_BAD = -1,
	OBJ_NONE = 0,
	OBJ_COMMIT = 1,
	OBJ_TREE = 2,
	OBJ_BLOB = 3,
	OBJ_TAG = 4,
	/* 5 for future expansion */
	OBJ_OFS_DELTA = 6,
	OBJ_REF_DELTA = 7,
	OBJ_ANY,
	OBJ_MAX
};

static inline enum object_type object_type(unsigned int mode)
{
	return S_ISDIR(mode) ? OBJ_TREE :
		S_ISGITLINK(mode) ? OBJ_COMMIT :
		OBJ_BLOB;
}

/* Double-check local_repo_env below if you add to this list. */
#define GIT_DIR_ENVIRONMENT "GIT_DIR"
#define GIT_COMMON_DIR_ENVIRONMENT "GIT_COMMON_DIR"
#define GIT_NAMESPACE_ENVIRONMENT "GIT_NAMESPACE"
#define GIT_WORK_TREE_ENVIRONMENT "GIT_WORK_TREE"
#define GIT_PREFIX_ENVIRONMENT "GIT_PREFIX"
#define GIT_SUPER_PREFIX_ENVIRONMENT "GIT_INTERNAL_SUPER_PREFIX"
<<<<<<< HEAD
=======
#define GIT_TOPLEVEL_PREFIX_ENVIRONMENT "GIT_INTERNAL_TOPLEVEL_PREFIX"
>>>>>>> b59f4692
#define DEFAULT_GIT_DIR_ENVIRONMENT ".git"
#define DB_ENVIRONMENT "GIT_OBJECT_DIRECTORY"
#define INDEX_ENVIRONMENT "GIT_INDEX_FILE"
#define GRAFT_ENVIRONMENT "GIT_GRAFT_FILE"
#define GIT_SHALLOW_FILE_ENVIRONMENT "GIT_SHALLOW_FILE"
#define TEMPLATE_DIR_ENVIRONMENT "GIT_TEMPLATE_DIR"
#define CONFIG_ENVIRONMENT "GIT_CONFIG"
#define CONFIG_DATA_ENVIRONMENT "GIT_CONFIG_PARAMETERS"
#define EXEC_PATH_ENVIRONMENT "GIT_EXEC_PATH"
#define CEILING_DIRECTORIES_ENVIRONMENT "GIT_CEILING_DIRECTORIES"
#define NO_REPLACE_OBJECTS_ENVIRONMENT "GIT_NO_REPLACE_OBJECTS"
#define GIT_REPLACE_REF_BASE_ENVIRONMENT "GIT_REPLACE_REF_BASE"
#define GITATTRIBUTES_FILE ".gitattributes"
#define INFOATTRIBUTES_FILE "info/attributes"
#define ATTRIBUTE_MACRO_PREFIX "[attr]"
#define GITMODULES_FILE ".gitmodules"
#define GIT_NOTES_REF_ENVIRONMENT "GIT_NOTES_REF"
#define GIT_NOTES_DEFAULT_REF "refs/notes/commits"
#define GIT_NOTES_DISPLAY_REF_ENVIRONMENT "GIT_NOTES_DISPLAY_REF"
#define GIT_NOTES_REWRITE_REF_ENVIRONMENT "GIT_NOTES_REWRITE_REF"
#define GIT_NOTES_REWRITE_MODE_ENVIRONMENT "GIT_NOTES_REWRITE_MODE"
#define GIT_LITERAL_PATHSPECS_ENVIRONMENT "GIT_LITERAL_PATHSPECS"
#define GIT_GLOB_PATHSPECS_ENVIRONMENT "GIT_GLOB_PATHSPECS"
#define GIT_NOGLOB_PATHSPECS_ENVIRONMENT "GIT_NOGLOB_PATHSPECS"
#define GIT_ICASE_PATHSPECS_ENVIRONMENT "GIT_ICASE_PATHSPECS"
#define GIT_QUARANTINE_ENVIRONMENT "GIT_QUARANTINE_PATH"

/*
 * This environment variable is expected to contain a boolean indicating
 * whether we should or should not treat:
 *
 *   GIT_DIR=foo.git git ...
 *
 * as if GIT_WORK_TREE=. was given. It's not expected that users will make use
 * of this, but we use it internally to communicate to sub-processes that we
 * are in a bare repo. If not set, defaults to true.
 */
#define GIT_IMPLICIT_WORK_TREE_ENVIRONMENT "GIT_IMPLICIT_WORK_TREE"

/*
 * Repository-local GIT_* environment variables; these will be cleared
 * when git spawns a sub-process that runs inside another repository.
 * The array is NULL-terminated, which makes it easy to pass in the "env"
 * parameter of a run-command invocation, or to do a simple walk.
 */
extern const char * const local_repo_env[];

extern void setup_git_env(void);

/*
 * Returns true iff we have a configured git repository (either via
 * setup_git_directory, or in the environment via $GIT_DIR).
 */
int have_git_dir(void);

extern int is_bare_repository_cfg;
extern int is_bare_repository(void);
extern int is_inside_git_dir(void);
extern char *git_work_tree_cfg;
extern int is_inside_work_tree(void);
extern const char *get_git_dir(void);
extern const char *get_git_common_dir(void);
extern char *get_object_directory(void);
extern char *get_index_file(void);
extern char *get_graft_file(void);
extern int set_git_dir(const char *path);
extern int get_common_dir_noenv(struct strbuf *sb, const char *gitdir);
extern int get_common_dir(struct strbuf *sb, const char *gitdir);
extern const char *get_git_namespace(void);
extern const char *strip_namespace(const char *namespaced_ref);
extern const char *get_super_prefix(void);
extern const char *get_git_work_tree(void);

/*
 * Return true if the given path is a git directory; note that this _just_
 * looks at the directory itself. If you want to know whether "foo/.git"
 * is a repository, you must feed that path, not just "foo".
 */
extern int is_git_directory(const char *path);

/*
 * Return 1 if the given path is the root of a git repository or
 * submodule, else 0. Will not return 1 for bare repositories with the
 * exception of creating a bare repository in "foo/.git" and calling
 * is_git_repository("foo").
 *
 * If we run into read errors, we err on the side of saying "yes, it is",
 * as we usually consider sub-repos precious, and would prefer to err on the
 * side of not disrupting or deleting them.
 */
extern int is_nonbare_repository_dir(struct strbuf *path);

#define READ_GITFILE_ERR_STAT_FAILED 1
#define READ_GITFILE_ERR_NOT_A_FILE 2
#define READ_GITFILE_ERR_OPEN_FAILED 3
#define READ_GITFILE_ERR_READ_FAILED 4
#define READ_GITFILE_ERR_INVALID_FORMAT 5
#define READ_GITFILE_ERR_NO_PATH 6
#define READ_GITFILE_ERR_NOT_A_REPO 7
#define READ_GITFILE_ERR_TOO_LARGE 8
extern void read_gitfile_error_die(int error_code, const char *path, const char *dir);
extern const char *read_gitfile_gently(const char *path, int *return_error_code);
#define read_gitfile(path) read_gitfile_gently((path), NULL)
extern const char *resolve_gitdir_gently(const char *suspect, int *return_error_code);
#define resolve_gitdir(path) resolve_gitdir_gently((path), NULL)

extern void set_git_work_tree(const char *tree);

#define ALTERNATE_DB_ENVIRONMENT "GIT_ALTERNATE_OBJECT_DIRECTORIES"

extern void setup_work_tree(void);
/*
 * Find the commondir and gitdir of the repository that contains the current
 * working directory, without changing the working directory or other global
 * state. The result is appended to commondir and gitdir.  If the discovered
 * gitdir does not correspond to a worktree, then 'commondir' and 'gitdir' will
 * both have the same result appended to the buffer.  The return value is
 * either 0 upon success and non-zero if no repository was found.
 */
extern int discover_git_directory(struct strbuf *commondir,
				  struct strbuf *gitdir);
extern const char *setup_git_directory_gently(int *);
extern const char *setup_git_directory(void);
extern char *prefix_path(const char *prefix, int len, const char *path);
extern char *prefix_path_gently(const char *prefix, int len, int *remaining, const char *path);

/*
 * Concatenate "prefix" (if len is non-zero) and "path", with no
 * connecting characters (so "prefix" should end with a "/").
 * Unlike prefix_path, this should be used if the named file does
 * not have to interact with index entry; i.e. name of a random file
 * on the filesystem.
 *
 * The return value is always a newly allocated string (even if the
 * prefix was empty).
 */
extern char *prefix_filename(const char *prefix, const char *path);

extern int check_filename(const char *prefix, const char *name);
extern void verify_filename(const char *prefix,
			    const char *name,
			    int diagnose_misspelt_rev);
extern void verify_non_filename(const char *prefix, const char *name);
extern int path_inside_repo(const char *prefix, const char *path);

#define INIT_DB_QUIET 0x0001
#define INIT_DB_EXIST_OK 0x0002

extern int init_db(const char *git_dir, const char *real_git_dir,
		   const char *template_dir, unsigned int flags);

extern void sanitize_stdfds(void);
extern int daemonize(void);

#define alloc_nr(x) (((x)+16)*3/2)

/*
 * Realloc the buffer pointed at by variable 'x' so that it can hold
 * at least 'nr' entries; the number of entries currently allocated
 * is 'alloc', using the standard growing factor alloc_nr() macro.
 *
 * DO NOT USE any expression with side-effect for 'x', 'nr', or 'alloc'.
 */
#define ALLOC_GROW(x, nr, alloc) \
	do { \
		if ((nr) > alloc) { \
			if (alloc_nr(alloc) < (nr)) \
				alloc = (nr); \
			else \
				alloc = alloc_nr(alloc); \
			REALLOC_ARRAY(x, alloc); \
		} \
	} while (0)

/* Initialize and use the cache information */
struct lock_file;
extern int read_index(struct index_state *);
extern int read_index_preload(struct index_state *, const struct pathspec *pathspec);
extern int do_read_index(struct index_state *istate, const char *path,
			 int must_exist); /* for testting only! */
extern int read_index_from(struct index_state *, const char *path);
extern int is_index_unborn(struct index_state *);
extern int read_index_unmerged(struct index_state *);
#define COMMIT_LOCK		(1 << 0)
#define CLOSE_LOCK		(1 << 1)
extern int write_locked_index(struct index_state *, struct lock_file *lock, unsigned flags);
extern int discard_index(struct index_state *);
extern void move_index_extensions(struct index_state *dst, struct index_state *src);
extern int unmerged_index(const struct index_state *);
extern int verify_path(const char *path);
extern int strcmp_offset(const char *s1, const char *s2, size_t *first_change);
extern int index_dir_exists(struct index_state *istate, const char *name, int namelen);
extern void adjust_dirname_case(struct index_state *istate, char *name);
extern struct cache_entry *index_file_exists(struct index_state *istate, const char *name, int namelen, int igncase);

/*
 * Searches for an entry defined by name and namelen in the given index.
 * If the return value is positive (including 0) it is the position of an
 * exact match. If the return value is negative, the negated value minus 1
 * is the position where the entry would be inserted.
 * Example: The current index consists of these files and its stages:
 *
 *   b#0, d#0, f#1, f#3
 *
 * index_name_pos(&index, "a", 1) -> -1
 * index_name_pos(&index, "b", 1) ->  0
 * index_name_pos(&index, "c", 1) -> -2
 * index_name_pos(&index, "d", 1) ->  1
 * index_name_pos(&index, "e", 1) -> -3
 * index_name_pos(&index, "f", 1) -> -3
 * index_name_pos(&index, "g", 1) -> -5
 */
extern int index_name_pos(const struct index_state *, const char *name, int namelen);

#define ADD_CACHE_OK_TO_ADD 1		/* Ok to add */
#define ADD_CACHE_OK_TO_REPLACE 2	/* Ok to replace file/directory */
#define ADD_CACHE_SKIP_DFCHECK 4	/* Ok to skip DF conflict checks */
#define ADD_CACHE_JUST_APPEND 8		/* Append only; tree.c::read_tree() */
#define ADD_CACHE_NEW_ONLY 16		/* Do not replace existing ones */
#define ADD_CACHE_KEEP_CACHE_TREE 32	/* Do not invalidate cache-tree */
extern int add_index_entry(struct index_state *, struct cache_entry *ce, int option);
extern void rename_index_entry_at(struct index_state *, int pos, const char *new_name);

/* Remove entry, return true if there are more entries to go. */
extern int remove_index_entry_at(struct index_state *, int pos);

extern void remove_marked_cache_entries(struct index_state *istate);
extern int remove_file_from_index(struct index_state *, const char *path);
#define ADD_CACHE_VERBOSE 1
#define ADD_CACHE_PRETEND 2
#define ADD_CACHE_IGNORE_ERRORS	4
#define ADD_CACHE_IGNORE_REMOVAL 8
#define ADD_CACHE_INTENT 16
/*
 * These two are used to add the contents of the file at path
 * to the index, marking the working tree up-to-date by storing
 * the cached stat info in the resulting cache entry.  A caller
 * that has already run lstat(2) on the path can call
 * add_to_index(), and all others can call add_file_to_index();
 * the latter will do necessary lstat(2) internally before
 * calling the former.
 */
extern int add_to_index(struct index_state *, const char *path, struct stat *, int flags);
extern int add_file_to_index(struct index_state *, const char *path, int flags);

extern struct cache_entry *make_cache_entry(unsigned int mode, const unsigned char *sha1, const char *path, int stage, unsigned int refresh_options);
extern int chmod_index_entry(struct index_state *, struct cache_entry *ce, char flip);
extern int ce_same_name(const struct cache_entry *a, const struct cache_entry *b);
extern void set_object_name_for_intent_to_add_entry(struct cache_entry *ce);
extern int index_name_is_other(const struct index_state *, const char *, int);
extern void *read_blob_data_from_index(const struct index_state *, const char *, unsigned long *);

/* do stat comparison even if CE_VALID is true */
#define CE_MATCH_IGNORE_VALID		01
/* do not check the contents but report dirty on racily-clean entries */
#define CE_MATCH_RACY_IS_DIRTY		02
/* do stat comparison even if CE_SKIP_WORKTREE is true */
#define CE_MATCH_IGNORE_SKIP_WORKTREE	04
/* ignore non-existent files during stat update  */
#define CE_MATCH_IGNORE_MISSING		0x08
/* enable stat refresh */
#define CE_MATCH_REFRESH		0x10
extern int ie_match_stat(const struct index_state *, const struct cache_entry *, struct stat *, unsigned int);
extern int ie_modified(const struct index_state *, const struct cache_entry *, struct stat *, unsigned int);

#define HASH_WRITE_OBJECT 1
#define HASH_FORMAT_CHECK 2
extern int index_fd(unsigned char *sha1, int fd, struct stat *st, enum object_type type, const char *path, unsigned flags);
extern int index_path(unsigned char *sha1, const char *path, struct stat *st, unsigned flags);

/*
 * Record to sd the data from st that we use to check whether a file
 * might have changed.
 */
extern void fill_stat_data(struct stat_data *sd, struct stat *st);

/*
 * Return 0 if st is consistent with a file not having been changed
 * since sd was filled.  If there are differences, return a
 * combination of MTIME_CHANGED, CTIME_CHANGED, OWNER_CHANGED,
 * INODE_CHANGED, and DATA_CHANGED.
 */
extern int match_stat_data(const struct stat_data *sd, struct stat *st);
extern int match_stat_data_racy(const struct index_state *istate,
				const struct stat_data *sd, struct stat *st);

extern void fill_stat_cache_info(struct cache_entry *ce, struct stat *st);

#define REFRESH_REALLY		0x0001	/* ignore_valid */
#define REFRESH_UNMERGED	0x0002	/* allow unmerged */
#define REFRESH_QUIET		0x0004	/* be quiet about it */
#define REFRESH_IGNORE_MISSING	0x0008	/* ignore non-existent */
#define REFRESH_IGNORE_SUBMODULES	0x0010	/* ignore submodules */
#define REFRESH_IN_PORCELAIN	0x0020	/* user friendly output, not "needs update" */
extern int refresh_index(struct index_state *, unsigned int flags, const struct pathspec *pathspec, char *seen, const char *header_msg);
extern struct cache_entry *refresh_cache_entry(struct cache_entry *, unsigned int);

extern void update_index_if_able(struct index_state *, struct lock_file *);

extern int hold_locked_index(struct lock_file *, int);
extern void set_alternate_index_output(const char *);

extern int verify_index_checksum;

/* Environment bits from configuration mechanism */
extern int trust_executable_bit;
extern int trust_ctime;
extern int check_stat;
extern int quote_path_fully;
extern int has_symlinks;
extern int minimum_abbrev, default_abbrev;
extern int ignore_case;
extern int assume_unchanged;
extern int prefer_symlink_refs;
extern int warn_ambiguous_refs;
extern int warn_on_object_refname_ambiguity;
extern const char *apply_default_whitespace;
extern const char *apply_default_ignorewhitespace;
extern const char *git_attributes_file;
extern const char *git_hooks_path;
extern int zlib_compression_level;
extern int core_compression_level;
extern int pack_compression_level;
extern size_t packed_git_window_size;
extern size_t packed_git_limit;
extern size_t delta_base_cache_limit;
extern unsigned long big_file_threshold;
extern unsigned long pack_size_limit_cfg;

/*
 * Accessors for the core.sharedrepository config which lazy-load the value
 * from the config (if not already set). The "reset" function can be
 * used to unset "set" or cached value, meaning that the value will be loaded
 * fresh from the config file on the next call to get_shared_repository().
 */
void set_shared_repository(int value);
int get_shared_repository(void);
void reset_shared_repository(void);

/*
 * Do replace refs need to be checked this run?  This variable is
 * initialized to true unless --no-replace-object is used or
 * $GIT_NO_REPLACE_OBJECTS is set, but is set to false by some
 * commands that do not want replace references to be active.  As an
 * optimization it is also set to false if replace references have
 * been sought but there were none.
 */
extern int check_replace_refs;
extern char *git_replace_ref_base;

extern int fsync_object_files;
extern int core_preload_index;
extern int core_apply_sparse_checkout;
extern int precomposed_unicode;
extern int protect_hfs;
extern int protect_ntfs;

/*
 * Include broken refs in all ref iterations, which will
 * generally choke dangerous operations rather than letting
 * them silently proceed without taking the broken ref into
 * account.
 */
extern int ref_paranoia;

/*
 * The character that begins a commented line in user-editable file
 * that is subject to stripspace.
 */
extern char comment_line_char;
extern int auto_comment_line_char;

/* Windows only */
enum hide_dotfiles_type {
	HIDE_DOTFILES_FALSE = 0,
	HIDE_DOTFILES_TRUE,
	HIDE_DOTFILES_DOTGITONLY
};
extern enum hide_dotfiles_type hide_dotfiles;

enum log_refs_config {
	LOG_REFS_UNSET = -1,
	LOG_REFS_NONE = 0,
	LOG_REFS_NORMAL,
	LOG_REFS_ALWAYS
};
extern enum log_refs_config log_all_ref_updates;

enum branch_track {
	BRANCH_TRACK_UNSPECIFIED = -1,
	BRANCH_TRACK_NEVER = 0,
	BRANCH_TRACK_REMOTE,
	BRANCH_TRACK_ALWAYS,
	BRANCH_TRACK_EXPLICIT,
	BRANCH_TRACK_OVERRIDE
};

enum rebase_setup_type {
	AUTOREBASE_NEVER = 0,
	AUTOREBASE_LOCAL,
	AUTOREBASE_REMOTE,
	AUTOREBASE_ALWAYS
};

enum push_default_type {
	PUSH_DEFAULT_NOTHING = 0,
	PUSH_DEFAULT_MATCHING,
	PUSH_DEFAULT_SIMPLE,
	PUSH_DEFAULT_UPSTREAM,
	PUSH_DEFAULT_CURRENT,
	PUSH_DEFAULT_UNSPECIFIED
};

extern enum branch_track git_branch_track;
extern enum rebase_setup_type autorebase;
extern enum push_default_type push_default;

enum object_creation_mode {
	OBJECT_CREATION_USES_HARDLINKS = 0,
	OBJECT_CREATION_USES_RENAMES = 1
};

extern enum object_creation_mode object_creation_mode;

extern char *notes_ref_name;

extern int grafts_replace_parents;

/*
 * GIT_REPO_VERSION is the version we write by default. The
 * _READ variant is the highest number we know how to
 * handle.
 */
#define GIT_REPO_VERSION 0
#define GIT_REPO_VERSION_READ 1
extern int repository_format_precious_objects;

struct repository_format {
	int version;
	int precious_objects;
	int is_bare;
	int hash_algo;
	char *work_tree;
	struct string_list unknown_extensions;
};

/*
 * Read the repository format characteristics from the config file "path" into
 * "format" struct. Returns the numeric version. On error, -1 is returned,
 * format->version is set to -1, and all other fields in the struct are
 * undefined.
 */
int read_repository_format(struct repository_format *format, const char *path);

/*
 * Verify that the repository described by repository_format is something we
 * can read. If it is, return 0. Otherwise, return -1, and "err" will describe
 * any errors encountered.
 */
int verify_repository_format(const struct repository_format *format,
			     struct strbuf *err);

/*
 * Check the repository format version in the path found in get_git_dir(),
 * and die if it is a version we don't understand. Generally one would
 * set_git_dir() before calling this, and use it only for "are we in a valid
 * repo?".
 */
extern void check_repository_format(void);

#define MTIME_CHANGED	0x0001
#define CTIME_CHANGED	0x0002
#define OWNER_CHANGED	0x0004
#define MODE_CHANGED    0x0008
#define INODE_CHANGED   0x0010
#define DATA_CHANGED    0x0020
#define TYPE_CHANGED    0x0040

/*
 * Return the name of the file in the local object database that would
 * be used to store a loose object with the specified sha1.  The
 * return value is a pointer to a statically allocated buffer that is
 * overwritten each time the function is called.
 */
extern const char *sha1_file_name(const unsigned char *sha1);

/*
 * Return an abbreviated sha1 unique within this repository's object database.
 * The result will be at least `len` characters long, and will be NUL
 * terminated.
 *
 * The non-`_r` version returns a static buffer which remains valid until 4
 * more calls to find_unique_abbrev are made.
 *
 * The `_r` variant writes to a buffer supplied by the caller, which must be at
 * least `GIT_SHA1_HEXSZ + 1` bytes. The return value is the number of bytes
 * written (excluding the NUL terminator).
 *
 * Note that while this version avoids the static buffer, it is not fully
 * reentrant, as it calls into other non-reentrant git code.
 */
extern const char *find_unique_abbrev(const unsigned char *sha1, int len);
extern int find_unique_abbrev_r(char *hex, const unsigned char *sha1, int len);

extern const unsigned char null_sha1[GIT_MAX_RAWSZ];
extern const struct object_id null_oid;

static inline int hashcmp(const unsigned char *sha1, const unsigned char *sha2)
{
	return memcmp(sha1, sha2, GIT_SHA1_RAWSZ);
}

static inline int oidcmp(const struct object_id *oid1, const struct object_id *oid2)
{
	return hashcmp(oid1->hash, oid2->hash);
}

static inline int is_null_sha1(const unsigned char *sha1)
{
	return !hashcmp(sha1, null_sha1);
}

static inline int is_null_oid(const struct object_id *oid)
{
	return !hashcmp(oid->hash, null_sha1);
}

static inline void hashcpy(unsigned char *sha_dst, const unsigned char *sha_src)
{
	memcpy(sha_dst, sha_src, GIT_SHA1_RAWSZ);
}

static inline void oidcpy(struct object_id *dst, const struct object_id *src)
{
	hashcpy(dst->hash, src->hash);
}

static inline struct object_id *oiddup(const struct object_id *src)
{
	struct object_id *dst = xmalloc(sizeof(struct object_id));
	oidcpy(dst, src);
	return dst;
}

static inline void hashclr(unsigned char *hash)
{
	memset(hash, 0, GIT_SHA1_RAWSZ);
}

static inline void oidclr(struct object_id *oid)
{
	hashclr(oid->hash);
}


#define EMPTY_TREE_SHA1_HEX \
	"4b825dc642cb6eb9a060e54bf8d69288fbee4904"
#define EMPTY_TREE_SHA1_BIN_LITERAL \
	 "\x4b\x82\x5d\xc6\x42\xcb\x6e\xb9\xa0\x60" \
	 "\xe5\x4b\xf8\xd6\x92\x88\xfb\xee\x49\x04"
extern const struct object_id empty_tree_oid;
#define EMPTY_TREE_SHA1_BIN (empty_tree_oid.hash)

#define EMPTY_BLOB_SHA1_HEX \
	"e69de29bb2d1d6434b8b29ae775ad8c2e48c5391"
#define EMPTY_BLOB_SHA1_BIN_LITERAL \
	"\xe6\x9d\xe2\x9b\xb2\xd1\xd6\x43\x4b\x8b" \
	"\x29\xae\x77\x5a\xd8\xc2\xe4\x8c\x53\x91"
extern const struct object_id empty_blob_oid;
#define EMPTY_BLOB_SHA1_BIN (empty_blob_oid.hash)


static inline int is_empty_blob_sha1(const unsigned char *sha1)
{
	return !hashcmp(sha1, current_hash->empty_blob->hash);
}

static inline int is_empty_blob_oid(const struct object_id *oid)
{
<<<<<<< HEAD
	return !hashcmp(oid->hash, EMPTY_BLOB_SHA1_BIN);
=======
	return !oidcmp(oid, current_hash->empty_blob);
>>>>>>> b59f4692
}

static inline int is_empty_tree_sha1(const unsigned char *sha1)
{
<<<<<<< HEAD
	return !hashcmp(sha1, EMPTY_TREE_SHA1_BIN);
=======
	return !hashcmp(sha1, current_hash->empty_tree->hash);
>>>>>>> b59f4692
}

static inline int is_empty_tree_oid(const struct object_id *oid)
{
<<<<<<< HEAD
	return !hashcmp(oid->hash, EMPTY_TREE_SHA1_BIN);
=======
	return !oidcmp(oid, current_hash->empty_tree);
>>>>>>> b59f4692
}

/* set default permissions by passing mode arguments to open(2) */
int git_mkstemps_mode(char *pattern, int suffix_len, int mode);
int git_mkstemp_mode(char *pattern, int mode);

/*
 * NOTE NOTE NOTE!!
 *
 * PERM_UMASK, OLD_PERM_GROUP and OLD_PERM_EVERYBODY enumerations must
 * not be changed. Old repositories have core.sharedrepository written in
 * numeric format, and therefore these values are preserved for compatibility
 * reasons.
 */
enum sharedrepo {
	PERM_UMASK          = 0,
	OLD_PERM_GROUP      = 1,
	OLD_PERM_EVERYBODY  = 2,
	PERM_GROUP          = 0660,
	PERM_EVERYBODY      = 0664
};
int git_config_perm(const char *var, const char *value);
int adjust_shared_perm(const char *path);

/*
 * Create the directory containing the named path, using care to be
 * somewhat safe against races. Return one of the scld_error values to
 * indicate success/failure. On error, set errno to describe the
 * problem.
 *
 * SCLD_VANISHED indicates that one of the ancestor directories of the
 * path existed at one point during the function call and then
 * suddenly vanished, probably because another process pruned the
 * directory while we were working.  To be robust against this kind of
 * race, callers might want to try invoking the function again when it
 * returns SCLD_VANISHED.
 *
 * safe_create_leading_directories() temporarily changes path while it
 * is working but restores it before returning.
 * safe_create_leading_directories_const() doesn't modify path, even
 * temporarily.
 */
enum scld_error {
	SCLD_OK = 0,
	SCLD_FAILED = -1,
	SCLD_PERMS = -2,
	SCLD_EXISTS = -3,
	SCLD_VANISHED = -4
};
enum scld_error safe_create_leading_directories(char *path);
enum scld_error safe_create_leading_directories_const(const char *path);

/*
 * Callback function for raceproof_create_file(). This function is
 * expected to do something that makes dirname(path) permanent despite
 * the fact that other processes might be cleaning up empty
 * directories at the same time. Usually it will create a file named
 * path, but alternatively it could create another file in that
 * directory, or even chdir() into that directory. The function should
 * return 0 if the action was completed successfully. On error, it
 * should return a nonzero result and set errno.
 * raceproof_create_file() treats two errno values specially:
 *
 * - ENOENT -- dirname(path) does not exist. In this case,
 *             raceproof_create_file() tries creating dirname(path)
 *             (and any parent directories, if necessary) and calls
 *             the function again.
 *
 * - EISDIR -- the file already exists and is a directory. In this
 *             case, raceproof_create_file() removes the directory if
 *             it is empty (and recursively any empty directories that
 *             it contains) and calls the function again.
 *
 * Any other errno causes raceproof_create_file() to fail with the
 * callback's return value and errno.
 *
 * Obviously, this function should be OK with being called again if it
 * fails with ENOENT or EISDIR. In other scenarios it will not be
 * called again.
 */
typedef int create_file_fn(const char *path, void *cb);

/*
 * Create a file in dirname(path) by calling fn, creating leading
 * directories if necessary. Retry a few times in case we are racing
 * with another process that is trying to clean up the directory that
 * contains path. See the documentation for create_file_fn for more
 * details.
 *
 * Return the value and set the errno that resulted from the most
 * recent call of fn. fn is always called at least once, and will be
 * called more than once if it returns ENOENT or EISDIR.
 */
int raceproof_create_file(const char *path, create_file_fn fn, void *cb);

int mkdir_in_gitdir(const char *path);
extern char *expand_user_path(const char *path, int real_home);
const char *enter_repo(const char *path, int strict);
static inline int is_absolute_path(const char *path)
{
	return is_dir_sep(path[0]) || has_dos_drive_prefix(path);
}
int is_directory(const char *);
char *strbuf_realpath(struct strbuf *resolved, const char *path,
		      int die_on_error);
const char *real_path(const char *path);
const char *real_path_if_valid(const char *path);
char *real_pathdup(const char *path, int die_on_error);
const char *absolute_path(const char *path);
char *absolute_pathdup(const char *path);
const char *remove_leading_path(const char *in, const char *prefix);
const char *relative_path(const char *in, const char *prefix, struct strbuf *sb);
int normalize_path_copy_len(char *dst, const char *src, int *prefix_len);
int normalize_path_copy(char *dst, const char *src);
int longest_ancestor_length(const char *path, struct string_list *prefixes);
char *strip_path_suffix(const char *path, const char *suffix);
int daemon_avoid_alias(const char *path);
extern int is_ntfs_dotgit(const char *name);

/*
 * Returns true iff "str" could be confused as a command-line option when
 * passed to a sub-program like "ssh". Note that this has nothing to do with
 * shell-quoting, which should be handled separately; we're assuming here that
 * the string makes it verbatim to the sub-program.
 */
int looks_like_command_line_option(const char *str);

/**
 * Return a newly allocated string with the evaluation of
 * "$XDG_CONFIG_HOME/git/$filename" if $XDG_CONFIG_HOME is non-empty, otherwise
 * "$HOME/.config/git/$filename". Return NULL upon error.
 */
extern char *xdg_config_home(const char *filename);

/**
 * Return a newly allocated string with the evaluation of
 * "$XDG_CACHE_HOME/git/$filename" if $XDG_CACHE_HOME is non-empty, otherwise
 * "$HOME/.cache/git/$filename". Return NULL upon error.
 */
extern char *xdg_cache_home(const char *filename);

extern void *read_sha1_file_extended(const unsigned char *sha1,
				     enum object_type *type,
				     unsigned long *size, int lookup_replace);
static inline void *read_sha1_file(const unsigned char *sha1, enum object_type *type, unsigned long *size)
{
	return read_sha1_file_extended(sha1, type, size, 1);
}

/*
 * This internal function is only declared here for the benefit of
 * lookup_replace_object().  Please do not call it directly.
 */
extern const unsigned char *do_lookup_replace_object(const unsigned char *sha1);

/*
 * If object sha1 should be replaced, return the replacement object's
 * name (replaced recursively, if necessary).  The return value is
 * either sha1 or a pointer to a permanently-allocated value.  When
 * object replacement is suppressed, always return sha1.
 */
static inline const unsigned char *lookup_replace_object(const unsigned char *sha1)
{
	if (!check_replace_refs)
		return sha1;
	return do_lookup_replace_object(sha1);
}

/* Read and unpack a sha1 file into memory, write memory to a sha1 file */
extern int sha1_object_info(const unsigned char *, unsigned long *);
extern int hash_sha1_file(const void *buf, unsigned long len, const char *type, unsigned char *sha1);
extern int write_sha1_file(const void *buf, unsigned long len, const char *type, unsigned char *return_sha1);
extern int hash_sha1_file_literally(const void *buf, unsigned long len, const char *type, unsigned char *sha1, unsigned flags);
extern int pretend_sha1_file(void *, unsigned long, enum object_type, unsigned char *);
extern int force_object_loose(const unsigned char *sha1, time_t mtime);
extern int git_open_cloexec(const char *name, int flags);
#define git_open(name) git_open_cloexec(name, O_RDONLY)
extern void *map_sha1_file(const unsigned char *sha1, unsigned long *size);
extern int unpack_sha1_header(git_zstream *stream, unsigned char *map, unsigned long mapsize, void *buffer, unsigned long bufsiz);
extern int parse_sha1_header(const char *hdr, unsigned long *sizep);

extern int check_sha1_signature(const unsigned char *sha1, void *buf, unsigned long size, const char *type);

extern int finalize_object_file(const char *tmpfile, const char *filename);

/*
 * Open the loose object at path, check its sha1, and return the contents,
 * type, and size. If the object is a blob, then "contents" may return NULL,
 * to allow streaming of large blobs.
 *
 * Returns 0 on success, negative on error (details may be written to stderr).
 */
int read_loose_object(const char *path,
		      const unsigned char *expected_sha1,
		      enum object_type *type,
		      unsigned long *size,
		      void **contents);

/*
 * Convenience for sha1_object_info_extended() with a NULL struct
 * object_info. OBJECT_INFO_SKIP_CACHED is automatically set; pass
 * nonzero flags to also set other flags.
 */
extern int has_sha1_file_with_flags(const unsigned char *sha1, int flags);
static inline int has_sha1_file(const unsigned char *sha1)
{
	return has_sha1_file_with_flags(sha1, 0);
}

/* Same as the above, except for struct object_id. */
extern int has_object_file(const struct object_id *oid);
extern int has_object_file_with_flags(const struct object_id *oid, int flags);

/*
 * Return true iff an alternate object database has a loose object
 * with the specified name.  This function does not respect replace
 * references.
 */
extern int has_loose_object_nonlocal(const unsigned char *sha1);

extern void assert_sha1_type(const unsigned char *sha1, enum object_type expect);

/* Helper to check and "touch" a file */
extern int check_and_freshen_file(const char *fn, int freshen);

extern const signed char hexval_table[256];
static inline unsigned int hexval(unsigned char c)
{
	return hexval_table[c];
}

/*
 * Convert two consecutive hexadecimal digits into a char.  Return a
 * negative value on error.  Don't run over the end of short strings.
 */
static inline int hex2chr(const char *s)
{
	int val = hexval(s[0]);
	return (val < 0) ? val : (val << 4) | hexval(s[1]);
}

/* Convert to/from hex/sha1 representation */
#define MINIMUM_ABBREV minimum_abbrev
#define DEFAULT_ABBREV default_abbrev

/* used when the code does not know or care what the default abbrev is */
#define FALLBACK_DEFAULT_ABBREV 7

struct object_context {
	unsigned char tree[20];
	unsigned mode;
	/*
	 * symlink_path is only used by get_tree_entry_follow_symlinks,
	 * and only for symlinks that point outside the repository.
	 */
	struct strbuf symlink_path;
	/*
	 * If GET_OID_RECORD_PATH is set, this will record path (if any)
	 * found when resolving the name. The caller is responsible for
	 * releasing the memory.
	 */
	char *path;
};

#define GET_OID_QUIETLY           01
#define GET_OID_COMMIT            02
#define GET_OID_COMMITTISH        04
#define GET_OID_TREE             010
#define GET_OID_TREEISH          020
#define GET_OID_BLOB             040
#define GET_OID_FOLLOW_SYMLINKS 0100
#define GET_OID_RECORD_PATH     0200
#define GET_OID_ONLY_TO_DIE    04000

#define GET_OID_DISAMBIGUATORS \
	(GET_OID_COMMIT | GET_OID_COMMITTISH | \
	GET_OID_TREE | GET_OID_TREEISH | \
	GET_OID_BLOB)

extern int get_oid(const char *str, struct object_id *oid);
extern int get_oid_commit(const char *str, struct object_id *oid);
extern int get_oid_committish(const char *str, struct object_id *oid);
extern int get_oid_tree(const char *str, struct object_id *oid);
extern int get_oid_treeish(const char *str, struct object_id *oid);
extern int get_oid_blob(const char *str, struct object_id *oid);
extern void maybe_die_on_misspelt_object_name(const char *name, const char *prefix);
extern int get_oid_with_context(const char *str, unsigned flags, struct object_id *oid, struct object_context *oc);


typedef int each_abbrev_fn(const struct object_id *oid, void *);
extern int for_each_abbrev(const char *prefix, each_abbrev_fn, void *);

extern int set_disambiguate_hint_config(const char *var, const char *value);

/*
 * Try to read a SHA1 in hexadecimal format from the 40 characters
 * starting at hex.  Write the 20-byte result to sha1 in binary form.
 * Return 0 on success.  Reading stops if a NUL is encountered in the
 * input, so it is safe to pass this function an arbitrary
 * null-terminated string.
 */
extern int get_sha1_hex(const char *hex, unsigned char *sha1);
extern int get_oid_hex(const char *hex, struct object_id *sha1);

/*
 * Convert a binary sha1 to its hex equivalent. The `_r` variant is reentrant,
 * and writes the NUL-terminated output to the buffer `out`, which must be at
 * least `GIT_SHA1_HEXSZ + 1` bytes, and returns a pointer to out for
 * convenience.
 *
 * The non-`_r` variant returns a static buffer, but uses a ring of 4
 * buffers, making it safe to make multiple calls for a single statement, like:
 *
 *   printf("%s -> %s", sha1_to_hex(one), sha1_to_hex(two));
 */
extern char *sha1_to_hex_r(char *out, const unsigned char *sha1);
extern char *oid_to_hex_r(char *out, const struct object_id *oid);
extern char *sha1_to_hex(const unsigned char *sha1);	/* static buffer result! */
extern char *oid_to_hex(const struct object_id *oid);	/* same static buffer as sha1_to_hex */

/*
 * Parse a 40-character hexadecimal object ID starting from hex, updating the
 * pointer specified by end when parsing stops.  The resulting object ID is
 * stored in oid.  Returns 0 on success.  Parsing will stop on the first NUL or
 * other invalid character.  end is only updated on success; otherwise, it is
 * unmodified.
 */
extern int parse_oid_hex(const char *hex, struct object_id *oid, const char **end);

/*
 * This reads short-hand syntax that not only evaluates to a commit
 * object name, but also can act as if the end user spelled the name
 * of the branch from the command line.
 *
 * - "@{-N}" finds the name of the Nth previous branch we were on, and
 *   places the name of the branch in the given buf and returns the
 *   number of characters parsed if successful.
 *
 * - "<branch>@{upstream}" finds the name of the other ref that
 *   <branch> is configured to merge with (missing <branch> defaults
 *   to the current branch), and places the name of the branch in the
 *   given buf and returns the number of characters parsed if
 *   successful.
 *
 * If the input is not of the accepted format, it returns a negative
 * number to signal an error.
 *
 * If the input was ok but there are not N branch switches in the
 * reflog, it returns 0.
 *
 * If "allowed" is non-zero, it is a treated as a bitfield of allowable
 * expansions: local branches ("refs/heads/"), remote branches
 * ("refs/remotes/"), or "HEAD". If no "allowed" bits are set, any expansion is
 * allowed, even ones to refs outside of those namespaces.
 */
#define INTERPRET_BRANCH_LOCAL (1<<0)
#define INTERPRET_BRANCH_REMOTE (1<<1)
#define INTERPRET_BRANCH_HEAD (1<<2)
extern int interpret_branch_name(const char *str, int len, struct strbuf *,
				 unsigned allowed);
extern int get_oid_mb(const char *str, struct object_id *oid);

extern int validate_headref(const char *ref);

extern int base_name_compare(const char *name1, int len1, int mode1, const char *name2, int len2, int mode2);
extern int df_name_compare(const char *name1, int len1, int mode1, const char *name2, int len2, int mode2);
extern int name_compare(const char *name1, size_t len1, const char *name2, size_t len2);
extern int cache_name_stage_compare(const char *name1, int len1, int stage1, const char *name2, int len2, int stage2);

extern void *read_object_with_reference(const unsigned char *sha1,
					const char *required_type,
					unsigned long *size,
					unsigned char *sha1_ret);

extern struct object *peel_to_type(const char *name, int namelen,
				   struct object *o, enum object_type);

struct date_mode {
	enum date_mode_type {
		DATE_NORMAL = 0,
		DATE_RELATIVE,
		DATE_SHORT,
		DATE_ISO8601,
		DATE_ISO8601_STRICT,
		DATE_RFC2822,
		DATE_STRFTIME,
		DATE_RAW,
		DATE_UNIX
	} type;
	const char *strftime_fmt;
	int local;
};

/*
 * Convenience helper for passing a constant type, like:
 *
 *   show_date(t, tz, DATE_MODE(NORMAL));
 */
#define DATE_MODE(t) date_mode_from_type(DATE_##t)
struct date_mode *date_mode_from_type(enum date_mode_type type);

const char *show_date(timestamp_t time, int timezone, const struct date_mode *mode);
void show_date_relative(timestamp_t time, int tz, const struct timeval *now,
			struct strbuf *timebuf);
int parse_date(const char *date, struct strbuf *out);
int parse_date_basic(const char *date, timestamp_t *timestamp, int *offset);
int parse_expiry_date(const char *date, timestamp_t *timestamp);
void datestamp(struct strbuf *out);
#define approxidate(s) approxidate_careful((s), NULL)
timestamp_t approxidate_careful(const char *, int *);
timestamp_t approxidate_relative(const char *date, const struct timeval *now);
void parse_date_format(const char *format, struct date_mode *mode);
int date_overflows(timestamp_t date);

#define IDENT_STRICT	       1
#define IDENT_NO_DATE	       2
#define IDENT_NO_NAME	       4
extern const char *git_author_info(int);
extern const char *git_committer_info(int);
extern const char *fmt_ident(const char *name, const char *email, const char *date_str, int);
extern const char *fmt_name(const char *name, const char *email);
extern const char *ident_default_name(void);
extern const char *ident_default_email(void);
extern const char *git_editor(void);
extern const char *git_pager(int stdout_is_tty);
extern int git_ident_config(const char *, const char *, void *);
extern void reset_ident_date(void);

struct ident_split {
	const char *name_begin;
	const char *name_end;
	const char *mail_begin;
	const char *mail_end;
	const char *date_begin;
	const char *date_end;
	const char *tz_begin;
	const char *tz_end;
};
/*
 * Signals an success with 0, but time part of the result may be NULL
 * if the input lacks timestamp and zone
 */
extern int split_ident_line(struct ident_split *, const char *, int);

/*
 * Like show_date, but pull the timestamp and tz parameters from
 * the ident_split. It will also sanity-check the values and produce
 * a well-known sentinel date if they appear bogus.
 */
const char *show_ident_date(const struct ident_split *id,
			    const struct date_mode *mode);

/*
 * Compare split idents for equality or strict ordering. Note that we
 * compare only the ident part of the line, ignoring any timestamp.
 *
 * Because there are two fields, we must choose one as the primary key; we
 * currently arbitrarily pick the email.
 */
extern int ident_cmp(const struct ident_split *, const struct ident_split *);

struct checkout {
	struct index_state *istate;
	const char *base_dir;
	int base_dir_len;
	struct delayed_checkout *delayed_checkout;
	unsigned force:1,
		 quiet:1,
		 not_new:1,
		 refresh_cache:1;
};
#define CHECKOUT_INIT { NULL, "" }

#define TEMPORARY_FILENAME_LENGTH 25
extern int checkout_entry(struct cache_entry *ce, const struct checkout *state, char *topath);
extern void enable_delayed_checkout(struct checkout *state);
extern int finish_delayed_checkout(struct checkout *state);

struct cache_def {
	struct strbuf path;
	int flags;
	int track_flags;
	int prefix_len_stat_func;
};
#define CACHE_DEF_INIT { STRBUF_INIT, 0, 0, 0 }
static inline void cache_def_clear(struct cache_def *cache)
{
	strbuf_release(&cache->path);
}

extern int has_symlink_leading_path(const char *name, int len);
extern int threaded_has_symlink_leading_path(struct cache_def *, const char *, int);
extern int check_leading_path(const char *name, int len);
extern int has_dirs_only_path(const char *name, int len, int prefix_len);
extern void schedule_dir_for_removal(const char *name, int len);
extern void remove_scheduled_dirs(void);

extern struct alternate_object_database {
	struct alternate_object_database *next;

	/* see alt_scratch_buf() */
	struct strbuf scratch;
	size_t base_len;

	/*
	 * Used to store the results of readdir(3) calls when searching
	 * for unique abbreviated hashes.  This cache is never
	 * invalidated, thus it's racy and not necessarily accurate.
	 * That's fine for its purpose; don't use it for tasks requiring
	 * greater accuracy!
	 */
	char loose_objects_subdir_seen[256];
	struct oid_array loose_objects_cache;

	char path[FLEX_ARRAY];
} *alt_odb_list;
extern void prepare_alt_odb(void);
<<<<<<< HEAD
=======
extern void read_info_alternates(const char * relative_base, int depth);
>>>>>>> b59f4692
extern char *compute_alternate_path(const char *path, struct strbuf *err);
typedef int alt_odb_fn(struct alternate_object_database *, void *);
extern int foreach_alt_odb(alt_odb_fn, void*);

/*
 * Allocate a "struct alternate_object_database" but do _not_ actually
 * add it to the list of alternates.
 */
struct alternate_object_database *alloc_alt_odb(const char *dir);

/*
 * Add the directory to the on-disk alternates file; the new entry will also
 * take effect in the current process.
 */
extern void add_to_alternates_file(const char *dir);

/*
 * Add the directory to the in-memory list of alternates (along with any
 * recursive alternates it points to), but do not modify the on-disk alternates
 * file.
 */
extern void add_to_alternates_memory(const char *dir);

/*
 * Returns a scratch strbuf pre-filled with the alternate object directory,
 * including a trailing slash, which can be used to access paths in the
 * alternate. Always use this over direct access to alt->scratch, as it
 * cleans up any previous use of the scratch buffer.
 */
extern struct strbuf *alt_scratch_buf(struct alternate_object_database *alt);

struct pack_window {
	struct pack_window *next;
	unsigned char *base;
	off_t offset;
	size_t len;
	unsigned int last_used;
	unsigned int inuse_cnt;
};

extern struct packed_git {
	struct packed_git *next;
	struct pack_window *windows;
	off_t pack_size;
	const void *index_data;
	size_t index_size;
	uint32_t num_objects;
	uint32_t num_bad_objects;
	unsigned char *bad_object_sha1;
	int index_version;
	time_t mtime;
	int pack_fd;
	unsigned pack_local:1,
		 pack_keep:1,
		 freshened:1,
		 do_not_close:1;
	unsigned char sha1[20];
	struct revindex_entry *revindex;
	/* something like ".git/objects/pack/xxxxx.pack" */
	char pack_name[FLEX_ARRAY]; /* more */
} *packed_git;

/*
 * A most-recently-used ordered version of the packed_git list, which can
 * be iterated instead of packed_git (and marked via mru_mark).
 */
struct mru;
extern struct mru *packed_git_mru;

struct pack_entry {
	off_t offset;
	unsigned char sha1[20];
	struct packed_git *p;
};

<<<<<<< HEAD
=======
extern struct packed_git *parse_pack_index(unsigned char *sha1, const char *idx_path);

/* A hook to report invalid files in pack directory */
#define PACKDIR_FILE_PACK 1
#define PACKDIR_FILE_IDX 2
#define PACKDIR_FILE_GARBAGE 4
extern void (*report_garbage)(unsigned seen_bits, const char *path);

extern void prepare_packed_git(void);
extern void reprepare_packed_git(void);
extern void install_packed_git(struct packed_git *pack);

/*
 * Give a rough count of objects in the repository. This sacrifices accuracy
 * for speed.
 */
unsigned long approximate_object_count(void);

extern struct packed_git *find_sha1_pack(const unsigned char *sha1,
					 struct packed_git *packs);

extern void pack_report(void);

/*
 * Create a temporary file rooted in the object database directory, or
 * die on failure. The filename is taken from "pattern", which should have the
 * usual "XXXXXX" trailer, and the resulting filename is written into the
 * "template" buffer. Returns the open descriptor.
 */
extern int odb_mkstemp(struct strbuf *template, const char *pattern);

/*
 * Generate the filename to be used for a pack file with checksum "sha1" and
 * extension "ext". The result is written into the strbuf "buf", overwriting
 * any existing contents. A pointer to buf->buf is returned as a convenience.
 *
 * Example: odb_pack_name(out, sha1, "idx") => ".git/objects/pack/pack-1234..idx"
 */
extern char *odb_pack_name(struct strbuf *buf, const unsigned char *sha1, const char *ext);

/*
 * Create a pack .keep file named "name" (which should generally be the output
 * of odb_pack_name). Returns a file descriptor opened for writing, or -1 on
 * error.
 */
extern int odb_pack_keep(const char *name);

/*
 * mmap the index file for the specified packfile (if it is not
 * already mmapped).  Return 0 on success.
 */
extern int open_pack_index(struct packed_git *);

>>>>>>> b59f4692
/*
 * Create a temporary file rooted in the object database directory, or
 * die on failure. The filename is taken from "pattern", which should have the
 * usual "XXXXXX" trailer, and the resulting filename is written into the
 * "template" buffer. Returns the open descriptor.
 */
extern int odb_mkstemp(struct strbuf *template, const char *pattern);

/*
 * Create a pack .keep file named "name" (which should generally be the output
 * of odb_pack_name). Returns a file descriptor opened for writing, or -1 on
 * error.
 */
<<<<<<< HEAD
extern int odb_pack_keep(const char *name);
=======
extern const unsigned char *nth_packed_object_sha1(struct packed_git *, uint32_t n);
/*
 * Like nth_packed_object_sha1, but write the data into the object specified by
 * the the first argument.  Returns the first argument on success, and NULL on
 * error.
 */
extern const struct object_id *nth_packed_object_oid(struct object_id *, struct packed_git *, uint32_t n);

/*
 * Return the offset of the nth object within the specified packfile.
 * The index must already be opened.
 */
extern off_t nth_packed_object_offset(const struct packed_git *, uint32_t n);

/*
 * If the object named sha1 is present in the specified packfile,
 * return its offset within the packfile; otherwise, return 0.
 */
extern off_t find_pack_entry_one(const unsigned char *sha1, struct packed_git *);

extern int is_pack_valid(struct packed_git *);
extern void *unpack_entry(struct packed_git *, off_t, enum object_type *, unsigned long *);
extern unsigned long unpack_object_header_buffer(const unsigned char *buf, unsigned long len, enum object_type *type, unsigned long *sizep);
extern unsigned long get_size_from_delta(struct packed_git *, struct pack_window **, off_t);
extern int unpack_object_header(struct packed_git *, struct pack_window **, off_t *, unsigned long *);
>>>>>>> b59f4692

/*
 * Iterate over the files in the loose-object parts of the object
 * directory "path", triggering the following callbacks:
 *
 *  - loose_object is called for each loose object we find.
 *
 *  - loose_cruft is called for any files that do not appear to be
 *    loose objects. Note that we only look in the loose object
 *    directories "objects/[0-9a-f]{2}/", so we will not report
 *    "objects/foobar" as cruft.
 *
 *  - loose_subdir is called for each top-level hashed subdirectory
 *    of the object directory (e.g., "$OBJDIR/f0"). It is called
 *    after the objects in the directory are processed.
 *
 * Any callback that is NULL will be ignored. Callbacks returning non-zero
 * will end the iteration.
 *
 * In the "buf" variant, "path" is a strbuf which will also be used as a
 * scratch buffer, but restored to its original contents before
 * the function returns.
 */
typedef int each_loose_object_fn(const struct object_id *oid,
				 const char *path,
				 void *data);
typedef int each_loose_cruft_fn(const char *basename,
				const char *path,
				void *data);
typedef int each_loose_subdir_fn(unsigned int nr,
				 const char *path,
				 void *data);
int for_each_file_in_obj_subdir(unsigned int subdir_nr,
				struct strbuf *path,
				each_loose_object_fn obj_cb,
				each_loose_cruft_fn cruft_cb,
				each_loose_subdir_fn subdir_cb,
				void *data);
int for_each_loose_file_in_objdir(const char *path,
				  each_loose_object_fn obj_cb,
				  each_loose_cruft_fn cruft_cb,
				  each_loose_subdir_fn subdir_cb,
				  void *data);
int for_each_loose_file_in_objdir_buf(struct strbuf *path,
				      each_loose_object_fn obj_cb,
				      each_loose_cruft_fn cruft_cb,
				      each_loose_subdir_fn subdir_cb,
				      void *data);

/*
 * Iterate over loose objects in both the local
 * repository and any alternates repositories (unless the
 * LOCAL_ONLY flag is set).
 */
#define FOR_EACH_OBJECT_LOCAL_ONLY 0x1
<<<<<<< HEAD
=======
typedef int each_packed_object_fn(const struct object_id *oid,
				  struct packed_git *pack,
				  uint32_t pos,
				  void *data);
>>>>>>> b59f4692
extern int for_each_loose_object(each_loose_object_fn, void *, unsigned flags);

struct object_info {
	/* Request */
	enum object_type *typep;
	unsigned long *sizep;
	off_t *disk_sizep;
	unsigned char *delta_base_sha1;
	struct strbuf *typename;
	void **contentp;

	/* Response */
	enum {
		OI_CACHED,
		OI_LOOSE,
		OI_PACKED,
		OI_DBCACHED
	} whence;
	union {
		/*
		 * struct {
		 * 	... Nothing to expose in this case
		 * } cached;
		 * struct {
		 * 	... Nothing to expose in this case
		 * } loose;
		 */
		struct {
			struct packed_git *pack;
			off_t offset;
			unsigned int is_delta;
		} packed;
	} u;
};

/*
 * Initializer for a "struct object_info" that wants no items. You may
 * also memset() the memory to all-zeroes.
 */
#define OBJECT_INFO_INIT {NULL}

/* Invoke lookup_replace_object() on the given hash */
#define OBJECT_INFO_LOOKUP_REPLACE 1
/* Allow reading from a loose object file of unknown/bogus type */
#define OBJECT_INFO_ALLOW_UNKNOWN_TYPE 2
/* Do not check cached storage */
#define OBJECT_INFO_SKIP_CACHED 4
/* Do not retry packed storage after checking packed and loose storage */
#define OBJECT_INFO_QUICK 8
extern int sha1_object_info_extended(const unsigned char *, struct object_info *, unsigned flags);
extern int packed_object_info(struct packed_git *pack, off_t offset, struct object_info *);

/* Dumb servers support */
extern int update_server_info(int);

extern const char *get_log_output_encoding(void);
extern const char *get_commit_output_encoding(void);

/*
 * This is a hack for test programs like test-dump-untracked-cache to
 * ensure that they do not modify the untracked cache when reading it.
 * Do not use it otherwise!
 */
extern int ignore_untracked_cache_config;

extern int committer_ident_sufficiently_given(void);
extern int author_ident_sufficiently_given(void);

extern const char *git_commit_encoding;
extern const char *git_log_output_encoding;
extern const char *git_mailmap_file;
extern const char *git_mailmap_blob;

/* IO helper functions */
extern void maybe_flush_or_die(FILE *, const char *);
__attribute__((format (printf, 2, 3)))
extern void fprintf_or_die(FILE *, const char *fmt, ...);

#define COPY_READ_ERROR (-2)
#define COPY_WRITE_ERROR (-3)
extern int copy_fd(int ifd, int ofd);
extern int copy_file(const char *dst, const char *src, int mode);
extern int copy_file_with_time(const char *dst, const char *src, int mode);

extern void write_or_die(int fd, const void *buf, size_t count);
extern void fsync_or_die(int fd, const char *);

extern ssize_t read_in_full(int fd, void *buf, size_t count);
extern ssize_t write_in_full(int fd, const void *buf, size_t count);
extern ssize_t pread_in_full(int fd, void *buf, size_t count, off_t offset);

static inline ssize_t write_str_in_full(int fd, const char *str)
{
	return write_in_full(fd, str, strlen(str));
}

/**
 * Open (and truncate) the file at path, write the contents of buf to it,
 * and close it. Dies if any errors are encountered.
 */
extern void write_file_buf(const char *path, const char *buf, size_t len);

/**
 * Like write_file_buf(), but format the contents into a buffer first.
 * Additionally, write_file() will append a newline if one is not already
 * present, making it convenient to write text files:
 *
 *   write_file(path, "counter: %d", ctr);
 */
__attribute__((format (printf, 2, 3)))
extern void write_file(const char *path, const char *fmt, ...);

/* pager.c */
extern void setup_pager(void);
extern int pager_in_use(void);
extern int pager_use_color;
extern int term_columns(void);
extern int decimal_width(uintmax_t);
extern int check_pager_config(const char *cmd);
extern void prepare_pager_args(struct child_process *, const char *pager);

extern const char *editor_program;
extern const char *askpass_program;
extern const char *excludes_file;

/* base85 */
int decode_85(char *dst, const char *line, int linelen);
void encode_85(char *buf, const unsigned char *data, int bytes);

/* alloc.c */
extern void *alloc_blob_node(void);
extern void *alloc_tree_node(void);
extern void *alloc_commit_node(void);
extern void *alloc_tag_node(void);
extern void *alloc_object_node(void);
extern void alloc_report(void);
extern unsigned int alloc_commit_index(void);

/* pkt-line.c */
void packet_trace_identity(const char *prog);

/* add */
/*
 * return 0 if success, 1 - if addition of a file failed and
 * ADD_FILES_IGNORE_ERRORS was specified in flags
 */
int add_files_to_cache(const char *prefix, const struct pathspec *pathspec, int flags);

/* diff.c */
extern int diff_auto_refresh_index;

/* match-trees.c */
void shift_tree(const struct object_id *, const struct object_id *, struct object_id *, int);
void shift_tree_by(const struct object_id *, const struct object_id *, struct object_id *, const char *);

/*
 * whitespace rules.
 * used by both diff and apply
 * last two digits are tab width
 */
#define WS_BLANK_AT_EOL         0100
#define WS_SPACE_BEFORE_TAB     0200
#define WS_INDENT_WITH_NON_TAB  0400
#define WS_CR_AT_EOL           01000
#define WS_BLANK_AT_EOF        02000
#define WS_TAB_IN_INDENT       04000
#define WS_TRAILING_SPACE      (WS_BLANK_AT_EOL|WS_BLANK_AT_EOF)
#define WS_DEFAULT_RULE (WS_TRAILING_SPACE|WS_SPACE_BEFORE_TAB|8)
#define WS_TAB_WIDTH_MASK        077
/* All WS_* -- when extended, adapt diff.c emit_symbol */
#define WS_RULE_MASK           07777
extern unsigned whitespace_rule_cfg;
extern unsigned whitespace_rule(const char *);
extern unsigned parse_whitespace_rule(const char *);
extern unsigned ws_check(const char *line, int len, unsigned ws_rule);
extern void ws_check_emit(const char *line, int len, unsigned ws_rule, FILE *stream, const char *set, const char *reset, const char *ws);
extern char *whitespace_error_string(unsigned ws);
extern void ws_fix_copy(struct strbuf *, const char *, int, unsigned, int *);
extern int ws_blank_line(const char *line, int len, unsigned ws_rule);
#define ws_tab_width(rule)     ((rule) & WS_TAB_WIDTH_MASK)

/* ls-files */
void overlay_tree_on_index(struct index_state *istate,
			   const char *tree_name, const char *prefix);

char *alias_lookup(const char *alias);
int split_cmdline(char *cmdline, const char ***argv);
/* Takes a negative value returned by split_cmdline */
const char *split_cmdline_strerror(int cmdline_errno);

/* setup.c */
struct startup_info {
	int have_repository;
	const char *prefix;
};
extern struct startup_info *startup_info;

/* merge.c */
struct commit_list;
int try_merge_command(const char *strategy, size_t xopts_nr,
		const char **xopts, struct commit_list *common,
		const char *head_arg, struct commit_list *remotes);
int checkout_fast_forward(const struct object_id *from,
			  const struct object_id *to,
			  int overwrite_ignore);


int sane_execvp(const char *file, char *const argv[]);

/*
 * A struct to encapsulate the concept of whether a file has changed
 * since we last checked it. This uses criteria similar to those used
 * for the index.
 */
struct stat_validity {
	struct stat_data *sd;
};

void stat_validity_clear(struct stat_validity *sv);

/*
 * Returns 1 if the path is a regular file (or a symlink to a regular
 * file) and matches the saved stat_validity, 0 otherwise.  A missing
 * or inaccessible file is considered a match if the struct was just
 * initialized, or if the previous update found an inaccessible file.
 */
int stat_validity_check(struct stat_validity *sv, const char *path);

/*
 * Update the stat_validity from a file opened at descriptor fd. If
 * the file is missing, inaccessible, or not a regular file, then
 * future calls to stat_validity_check will match iff one of those
 * conditions continues to be true.
 */
void stat_validity_update(struct stat_validity *sv, int fd);

int versioncmp(const char *s1, const char *s2);
void sleep_millisec(int millisec);

/*
 * Create a directory and (if share is nonzero) adjust its permissions
 * according to the shared_repository setting. Only use this for
 * directories under $GIT_DIR.  Don't use it for working tree
 * directories.
 */
void safe_create_dir(const char *dir, int share);

#endif /* CACHE_H */<|MERGE_RESOLUTION|>--- conflicted
+++ resolved
@@ -13,10 +13,7 @@
 #include "hash.h"
 #include "path.h"
 #include "sha1-array.h"
-<<<<<<< HEAD
-=======
 #include "repository.h"
->>>>>>> b59f4692
 
 #ifndef platform_SHA_CTX
 /*
@@ -459,10 +456,6 @@
 #define GIT_WORK_TREE_ENVIRONMENT "GIT_WORK_TREE"
 #define GIT_PREFIX_ENVIRONMENT "GIT_PREFIX"
 #define GIT_SUPER_PREFIX_ENVIRONMENT "GIT_INTERNAL_SUPER_PREFIX"
-<<<<<<< HEAD
-=======
-#define GIT_TOPLEVEL_PREFIX_ENVIRONMENT "GIT_INTERNAL_TOPLEVEL_PREFIX"
->>>>>>> b59f4692
 #define DEFAULT_GIT_DIR_ENVIRONMENT ".git"
 #define DB_ENVIRONMENT "GIT_OBJECT_DIRECTORY"
 #define INDEX_ENVIRONMENT "GIT_INDEX_FILE"
@@ -1042,29 +1035,17 @@
 
 static inline int is_empty_blob_oid(const struct object_id *oid)
 {
-<<<<<<< HEAD
-	return !hashcmp(oid->hash, EMPTY_BLOB_SHA1_BIN);
-=======
 	return !oidcmp(oid, current_hash->empty_blob);
->>>>>>> b59f4692
 }
 
 static inline int is_empty_tree_sha1(const unsigned char *sha1)
 {
-<<<<<<< HEAD
-	return !hashcmp(sha1, EMPTY_TREE_SHA1_BIN);
-=======
 	return !hashcmp(sha1, current_hash->empty_tree->hash);
->>>>>>> b59f4692
 }
 
 static inline int is_empty_tree_oid(const struct object_id *oid)
 {
-<<<<<<< HEAD
-	return !hashcmp(oid->hash, EMPTY_TREE_SHA1_BIN);
-=======
 	return !oidcmp(oid, current_hash->empty_tree);
->>>>>>> b59f4692
 }
 
 /* set default permissions by passing mode arguments to open(2) */
@@ -1582,10 +1563,6 @@
 	char path[FLEX_ARRAY];
 } *alt_odb_list;
 extern void prepare_alt_odb(void);
-<<<<<<< HEAD
-=======
-extern void read_info_alternates(const char * relative_base, int depth);
->>>>>>> b59f4692
 extern char *compute_alternate_path(const char *path, struct strbuf *err);
 typedef int alt_odb_fn(struct alternate_object_database *, void *);
 extern int foreach_alt_odb(alt_odb_fn, void*);
@@ -1661,31 +1638,6 @@
 	struct packed_git *p;
 };
 
-<<<<<<< HEAD
-=======
-extern struct packed_git *parse_pack_index(unsigned char *sha1, const char *idx_path);
-
-/* A hook to report invalid files in pack directory */
-#define PACKDIR_FILE_PACK 1
-#define PACKDIR_FILE_IDX 2
-#define PACKDIR_FILE_GARBAGE 4
-extern void (*report_garbage)(unsigned seen_bits, const char *path);
-
-extern void prepare_packed_git(void);
-extern void reprepare_packed_git(void);
-extern void install_packed_git(struct packed_git *pack);
-
-/*
- * Give a rough count of objects in the repository. This sacrifices accuracy
- * for speed.
- */
-unsigned long approximate_object_count(void);
-
-extern struct packed_git *find_sha1_pack(const unsigned char *sha1,
-					 struct packed_git *packs);
-
-extern void pack_report(void);
-
 /*
  * Create a temporary file rooted in the object database directory, or
  * die on failure. The filename is taken from "pattern", which should have the
@@ -1695,70 +1647,11 @@
 extern int odb_mkstemp(struct strbuf *template, const char *pattern);
 
 /*
- * Generate the filename to be used for a pack file with checksum "sha1" and
- * extension "ext". The result is written into the strbuf "buf", overwriting
- * any existing contents. A pointer to buf->buf is returned as a convenience.
- *
- * Example: odb_pack_name(out, sha1, "idx") => ".git/objects/pack/pack-1234..idx"
- */
-extern char *odb_pack_name(struct strbuf *buf, const unsigned char *sha1, const char *ext);
-
-/*
  * Create a pack .keep file named "name" (which should generally be the output
  * of odb_pack_name). Returns a file descriptor opened for writing, or -1 on
  * error.
  */
 extern int odb_pack_keep(const char *name);
-
-/*
- * mmap the index file for the specified packfile (if it is not
- * already mmapped).  Return 0 on success.
- */
-extern int open_pack_index(struct packed_git *);
-
->>>>>>> b59f4692
-/*
- * Create a temporary file rooted in the object database directory, or
- * die on failure. The filename is taken from "pattern", which should have the
- * usual "XXXXXX" trailer, and the resulting filename is written into the
- * "template" buffer. Returns the open descriptor.
- */
-extern int odb_mkstemp(struct strbuf *template, const char *pattern);
-
-/*
- * Create a pack .keep file named "name" (which should generally be the output
- * of odb_pack_name). Returns a file descriptor opened for writing, or -1 on
- * error.
- */
-<<<<<<< HEAD
-extern int odb_pack_keep(const char *name);
-=======
-extern const unsigned char *nth_packed_object_sha1(struct packed_git *, uint32_t n);
-/*
- * Like nth_packed_object_sha1, but write the data into the object specified by
- * the the first argument.  Returns the first argument on success, and NULL on
- * error.
- */
-extern const struct object_id *nth_packed_object_oid(struct object_id *, struct packed_git *, uint32_t n);
-
-/*
- * Return the offset of the nth object within the specified packfile.
- * The index must already be opened.
- */
-extern off_t nth_packed_object_offset(const struct packed_git *, uint32_t n);
-
-/*
- * If the object named sha1 is present in the specified packfile,
- * return its offset within the packfile; otherwise, return 0.
- */
-extern off_t find_pack_entry_one(const unsigned char *sha1, struct packed_git *);
-
-extern int is_pack_valid(struct packed_git *);
-extern void *unpack_entry(struct packed_git *, off_t, enum object_type *, unsigned long *);
-extern unsigned long unpack_object_header_buffer(const unsigned char *buf, unsigned long len, enum object_type *type, unsigned long *sizep);
-extern unsigned long get_size_from_delta(struct packed_git *, struct pack_window **, off_t);
-extern int unpack_object_header(struct packed_git *, struct pack_window **, off_t *, unsigned long *);
->>>>>>> b59f4692
 
 /*
  * Iterate over the files in the loose-object parts of the object
@@ -1814,13 +1707,6 @@
  * LOCAL_ONLY flag is set).
  */
 #define FOR_EACH_OBJECT_LOCAL_ONLY 0x1
-<<<<<<< HEAD
-=======
-typedef int each_packed_object_fn(const struct object_id *oid,
-				  struct packed_git *pack,
-				  uint32_t pos,
-				  void *data);
->>>>>>> b59f4692
 extern int for_each_loose_object(each_loose_object_fn, void *, unsigned flags);
 
 struct object_info {
@@ -1871,7 +1757,6 @@
 /* Do not retry packed storage after checking packed and loose storage */
 #define OBJECT_INFO_QUICK 8
 extern int sha1_object_info_extended(const unsigned char *, struct object_info *, unsigned flags);
-extern int packed_object_info(struct packed_git *pack, off_t offset, struct object_info *);
 
 /* Dumb servers support */
 extern int update_server_info(int);
