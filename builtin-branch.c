/*
 * Builtin "git branch"
 *
 * Copyright (c) 2006 Kristian Høgsberg <krh@redhat.com>
 * Based on git-branch.sh by Junio C Hamano.
 */

#include "cache.h"
#include "color.h"
#include "refs.h"
#include "commit.h"
#include "builtin.h"
#include "remote.h"
#include "parse-options.h"
#include "branch.h"
#include "diff.h"
#include "revision.h"

static const char * const builtin_branch_usage[] = {
	"git branch [options] [-r | -a] [--merged | --no-merged]",
	"git branch [options] [-l] [-f] <branchname> [<start-point>]",
	"git branch [options] [-r] (-d | -D) <branchname>",
	"git branch [options] (-m | -M) [<oldbranch>] <newbranch>",
	NULL
};

#define REF_LOCAL_BRANCH    0x01
#define REF_REMOTE_BRANCH   0x02

static const char *head;
static unsigned char head_sha1[20];

static int branch_use_color = -1;
static char branch_colors[][COLOR_MAXLEN] = {
	GIT_COLOR_RESET,
	GIT_COLOR_NORMAL,	/* PLAIN */
	GIT_COLOR_RED,		/* REMOTE */
	GIT_COLOR_NORMAL,	/* LOCAL */
	GIT_COLOR_GREEN,	/* CURRENT */
};
enum color_branch {
	BRANCH_COLOR_RESET = 0,
	BRANCH_COLOR_PLAIN = 1,
	BRANCH_COLOR_REMOTE = 2,
	BRANCH_COLOR_LOCAL = 3,
	BRANCH_COLOR_CURRENT = 4,
};

static enum merge_filter {
	NO_FILTER = 0,
	SHOW_NOT_MERGED,
	SHOW_MERGED,
} merge_filter;
static unsigned char merge_filter_ref[20];

static int parse_branch_color_slot(const char *var, int ofs)
{
	if (!strcasecmp(var+ofs, "plain"))
		return BRANCH_COLOR_PLAIN;
	if (!strcasecmp(var+ofs, "reset"))
		return BRANCH_COLOR_RESET;
	if (!strcasecmp(var+ofs, "remote"))
		return BRANCH_COLOR_REMOTE;
	if (!strcasecmp(var+ofs, "local"))
		return BRANCH_COLOR_LOCAL;
	if (!strcasecmp(var+ofs, "current"))
		return BRANCH_COLOR_CURRENT;
	die("bad config variable '%s'", var);
}

static int git_branch_config(const char *var, const char *value, void *cb)
{
	if (!strcmp(var, "color.branch")) {
		branch_use_color = git_config_colorbool(var, value, -1);
		return 0;
	}
	if (!prefixcmp(var, "color.branch.")) {
		int slot = parse_branch_color_slot(var, 13);
		if (!value)
			return config_error_nonbool(var);
		color_parse(value, var, branch_colors[slot]);
		return 0;
	}
	return git_color_default_config(var, value, cb);
}

static const char *branch_get_color(enum color_branch ix)
{
	if (branch_use_color > 0)
		return branch_colors[ix];
	return "";
}

static int delete_branches(int argc, const char **argv, int force, int kinds)
{
	struct commit *rev, *head_rev = head_rev;
	unsigned char sha1[20];
	char *name = NULL;
	const char *fmt, *remote;
	int i;
	int ret = 0;
	struct strbuf bname = STRBUF_INIT;

	switch (kinds) {
	case REF_REMOTE_BRANCH:
		fmt = "refs/remotes/%s";
		remote = "remote ";
		force = 1;
		break;
	case REF_LOCAL_BRANCH:
		fmt = "refs/heads/%s";
		remote = "";
		break;
	default:
		die("cannot use -a with -d");
	}

	if (!force) {
		head_rev = lookup_commit_reference(head_sha1);
		if (!head_rev)
			die("Couldn't look up commit object for HEAD");
	}
	for (i = 0; i < argc; i++, strbuf_release(&bname)) {
		int len = strlen(argv[i]);

		if (interpret_nth_last_branch(argv[i], &bname) != len)
			strbuf_add(&bname, argv[i], len);

		if (kinds == REF_LOCAL_BRANCH && !strcmp(head, bname.buf)) {
			error("Cannot delete the branch '%s' "
			      "which you are currently on.", bname.buf);
			ret = 1;
			continue;
		}

		free(name);

		name = xstrdup(mkpath(fmt, bname.buf));
		if (!resolve_ref(name, sha1, 1, NULL)) {
			error("%sbranch '%s' not found.",
					remote, bname.buf);
			ret = 1;
			continue;
		}

		rev = lookup_commit_reference(sha1);
		if (!rev) {
			error("Couldn't look up commit object for '%s'", name);
			ret = 1;
			continue;
		}

		/* This checks whether the merge bases of branch and
		 * HEAD contains branch -- which means that the HEAD
		 * contains everything in both.
		 */

		if (!force &&
		    !in_merge_bases(rev, &head_rev, 1)) {
			error("The branch '%s' is not an ancestor of "
			      "your current HEAD.\n"
			      "If you are sure you want to delete it, "
			      "run 'git branch -D %s'.", bname.buf, bname.buf);
			ret = 1;
			continue;
		}

		if (delete_ref(name, sha1, 0)) {
			error("Error deleting %sbranch '%s'", remote,
			      bname.buf);
			ret = 1;
		} else {
			struct strbuf buf = STRBUF_INIT;
			printf("Deleted %sbranch %s (%s).\n", remote,
			       bname.buf,
			       find_unique_abbrev(sha1, DEFAULT_ABBREV));
			strbuf_addf(&buf, "branch.%s", bname.buf);
			if (git_config_rename_section(buf.buf, NULL) < 0)
				warning("Update of config-file failed");
			strbuf_release(&buf);
		}
	}

	free(name);

	return(ret);
}

struct ref_item {
	char *name;
	char *dest;
	unsigned int kind, len;
	struct commit *commit;
};

struct ref_list {
	struct rev_info revs;
	int index, alloc, maxwidth;
	struct ref_item *list;
	struct commit_list *with_commit;
	int kinds;
};

static char *resolve_symref(const char *src, const char *prefix)
{
	unsigned char sha1[20];
	int flag;
	const char *dst, *cp;

	dst = resolve_ref(src, sha1, 0, &flag);
	if (!(dst && (flag & REF_ISSYMREF)))
		return NULL;
	if (prefix && (cp = skip_prefix(dst, prefix)))
		dst = cp;
	return xstrdup(dst);
}

static int append_ref(const char *refname, const unsigned char *sha1, int flags, void *cb_data)
{
	struct ref_list *ref_list = (struct ref_list*)(cb_data);
	struct ref_item *newitem;
	struct commit *commit;
	int kind, i;
	const char *prefix, *orig_refname = refname;

	static struct {
		int kind;
		const char *prefix;
		int pfxlen;
	} ref_kind[] = {
		{ REF_LOCAL_BRANCH, "refs/heads/", 11 },
		{ REF_REMOTE_BRANCH, "refs/remotes/", 13 },
	};

	/* Detect kind */
	for (i = 0; i < ARRAY_SIZE(ref_kind); i++) {
		prefix = ref_kind[i].prefix;
		if (strncmp(refname, prefix, ref_kind[i].pfxlen))
			continue;
		kind = ref_kind[i].kind;
		refname += ref_kind[i].pfxlen;
		break;
	}
	if (ARRAY_SIZE(ref_kind) <= i)
		return 0;

	commit = lookup_commit_reference_gently(sha1, 1);
	if (!commit)
		return error("branch '%s' does not point at a commit", refname);

	/* Filter with with_commit if specified */
	if (!is_descendant_of(commit, ref_list->with_commit))
		return 0;

	/* Don't add types the caller doesn't want */
	if ((kind & ref_list->kinds) == 0)
		return 0;

	if (merge_filter != NO_FILTER)
		add_pending_object(&ref_list->revs,
				   (struct object *)commit, refname);

	/* Resize buffer */
	if (ref_list->index >= ref_list->alloc) {
		ref_list->alloc = alloc_nr(ref_list->alloc);
		ref_list->list = xrealloc(ref_list->list,
				ref_list->alloc * sizeof(struct ref_item));
	}

	/* Record the new item */
	newitem = &(ref_list->list[ref_list->index++]);
	newitem->name = xstrdup(refname);
	newitem->kind = kind;
	newitem->commit = commit;
	newitem->len = strlen(refname);
	newitem->dest = resolve_symref(orig_refname, prefix);
	/* adjust for "remotes/" */
	if (newitem->kind == REF_REMOTE_BRANCH &&
	    ref_list->kinds != REF_REMOTE_BRANCH)
		newitem->len += 8;
	if (newitem->len > ref_list->maxwidth)
		ref_list->maxwidth = newitem->len;

	return 0;
}

static void free_ref_list(struct ref_list *ref_list)
{
	int i;

	for (i = 0; i < ref_list->index; i++) {
		free(ref_list->list[i].name);
		free(ref_list->list[i].dest);
	}
	free(ref_list->list);
}

static int ref_cmp(const void *r1, const void *r2)
{
	struct ref_item *c1 = (struct ref_item *)(r1);
	struct ref_item *c2 = (struct ref_item *)(r2);

	if (c1->kind != c2->kind)
		return c1->kind - c2->kind;
	return strcmp(c1->name, c2->name);
}

static void fill_tracking_info(struct strbuf *stat, const char *branch_name)
{
	int ours, theirs;
	struct branch *branch = branch_get(branch_name);

	if (!stat_tracking_info(branch, &ours, &theirs) || (!ours && !theirs))
		return;
	if (!ours)
		strbuf_addf(stat, "[behind %d] ", theirs);
	else if (!theirs)
		strbuf_addf(stat, "[ahead %d] ", ours);
	else
		strbuf_addf(stat, "[ahead %d, behind %d] ", ours, theirs);
}

static int matches_merge_filter(struct commit *commit)
{
	int is_merged;

	if (merge_filter == NO_FILTER)
		return 1;

	is_merged = !!(commit->object.flags & UNINTERESTING);
	return (is_merged == (merge_filter == SHOW_MERGED));
}

static void print_ref_item(struct ref_item *item, int maxwidth, int verbose,
			   int abbrev, int current, char *prefix)
{
	char c;
	int color;
	struct commit *commit = item->commit;
	struct strbuf out = STRBUF_INIT, name = STRBUF_INIT;

	if (!matches_merge_filter(commit))
		return;

	switch (item->kind) {
	case REF_LOCAL_BRANCH:
		color = BRANCH_COLOR_LOCAL;
		break;
	case REF_REMOTE_BRANCH:
		color = BRANCH_COLOR_REMOTE;
		break;
	default:
		color = BRANCH_COLOR_PLAIN;
		break;
	}

	c = ' ';
	if (current) {
		c = '*';
		color = BRANCH_COLOR_CURRENT;
	}

	strbuf_addf(&name, "%s%s", prefix, item->name);
	if (verbose)
		strbuf_addf(&out, "%c %s%-*s%s", c, branch_get_color(color),
			    maxwidth, name.buf,
			    branch_get_color(COLOR_BRANCH_RESET));
	else
		strbuf_addf(&out, "%c %s%s%s", c, branch_get_color(color),
			    name.buf, branch_get_color(COLOR_BRANCH_RESET));

	if (item->dest)
		strbuf_addf(&out, " -> %s", item->dest);
	else if (verbose) {
		struct strbuf subject = STRBUF_INIT, stat = STRBUF_INIT;
		const char *sub = " **** invalid ref ****";

		commit = item->commit;
		if (commit && !parse_commit(commit)) {
			pretty_print_commit(CMIT_FMT_ONELINE, commit,
					    &subject, 0, NULL, NULL, 0, 0);
			sub = subject.buf;
		}

		if (item->kind == REF_LOCAL_BRANCH)
			fill_tracking_info(&stat, item->name);

<<<<<<< HEAD
		printf("%c %s%-*s%s %s %s%s\n", c, branch_get_color(color),
		       maxwidth, item->name,
		       branch_get_color(BRANCH_COLOR_RESET),
		       find_unique_abbrev(item->commit->object.sha1, abbrev),
		       stat.buf, sub);
		strbuf_release(&stat);
		strbuf_release(&subject);
	} else {
		printf("%c %s%s%s\n", c, branch_get_color(color), item->name,
		       branch_get_color(BRANCH_COLOR_RESET));
=======
		strbuf_addf(&out, " %s %s%s",
			find_unique_abbrev(item->commit->object.sha1, abbrev),
			stat.buf, sub);
		strbuf_release(&stat);
		strbuf_release(&subject);
>>>>>>> 0afc3044
	}
	printf("%s\n", out.buf);
	strbuf_release(&name);
	strbuf_release(&out);
}

static int calc_maxwidth(struct ref_list *refs)
{
	int i, w = 0;
	for (i = 0; i < refs->index; i++) {
		if (!matches_merge_filter(refs->list[i].commit))
			continue;
		if (refs->list[i].len > w)
			w = refs->list[i].len;
	}
	return w;
}

static void print_ref_list(int kinds, int detached, int verbose, int abbrev, struct commit_list *with_commit)
{
	int i;
	struct ref_list ref_list;
	struct commit *head_commit = lookup_commit_reference_gently(head_sha1, 1);

	memset(&ref_list, 0, sizeof(ref_list));
	ref_list.kinds = kinds;
	ref_list.with_commit = with_commit;
	if (merge_filter != NO_FILTER)
		init_revisions(&ref_list.revs, NULL);
	for_each_ref(append_ref, &ref_list);
	if (merge_filter != NO_FILTER) {
		struct commit *filter;
		filter = lookup_commit_reference_gently(merge_filter_ref, 0);
		filter->object.flags |= UNINTERESTING;
		add_pending_object(&ref_list.revs,
				   (struct object *) filter, "");
		ref_list.revs.limited = 1;
		prepare_revision_walk(&ref_list.revs);
		if (verbose)
			ref_list.maxwidth = calc_maxwidth(&ref_list);
	}

	qsort(ref_list.list, ref_list.index, sizeof(struct ref_item), ref_cmp);

	detached = (detached && (kinds & REF_LOCAL_BRANCH));
	if (detached && head_commit &&
	    is_descendant_of(head_commit, with_commit)) {
		struct ref_item item;
		item.name = xstrdup("(no branch)");
		item.len = strlen(item.name);
		item.kind = REF_LOCAL_BRANCH;
		item.dest = NULL;
		item.commit = head_commit;
		if (item.len > ref_list.maxwidth)
			ref_list.maxwidth = item.len;
		print_ref_item(&item, ref_list.maxwidth, verbose, abbrev, 1, "");
		free(item.name);
	}

	for (i = 0; i < ref_list.index; i++) {
		int current = !detached &&
			(ref_list.list[i].kind == REF_LOCAL_BRANCH) &&
			!strcmp(ref_list.list[i].name, head);
		char *prefix = (kinds != REF_REMOTE_BRANCH &&
				ref_list.list[i].kind == REF_REMOTE_BRANCH)
				? "remotes/" : "";
		print_ref_item(&ref_list.list[i], ref_list.maxwidth, verbose,
			       abbrev, current, prefix);
	}

	free_ref_list(&ref_list);
}

static void rename_branch(const char *oldname, const char *newname, int force)
{
	struct strbuf oldref = STRBUF_INIT, newref = STRBUF_INIT, logmsg = STRBUF_INIT;
	unsigned char sha1[20];
	struct strbuf oldsection = STRBUF_INIT, newsection = STRBUF_INIT;

	if (!oldname)
		die("cannot rename the current branch while not on any.");

	strbuf_addf(&oldref, "refs/heads/%s", oldname);

	if (check_ref_format(oldref.buf))
		die("Invalid branch name: %s", oldref.buf);

	strbuf_addf(&newref, "refs/heads/%s", newname);

	if (check_ref_format(newref.buf))
		die("Invalid branch name: %s", newref.buf);

	if (resolve_ref(newref.buf, sha1, 1, NULL) && !force)
		die("A branch named '%s' already exists.", newname);

	strbuf_addf(&logmsg, "Branch: renamed %s to %s",
		 oldref.buf, newref.buf);

	if (rename_ref(oldref.buf, newref.buf, logmsg.buf))
		die("Branch rename failed");
	strbuf_release(&logmsg);

	/* no need to pass logmsg here as HEAD didn't really move */
	if (!strcmp(oldname, head) && create_symref("HEAD", newref.buf, NULL))
		die("Branch renamed to %s, but HEAD is not updated!", newname);

	strbuf_addf(&oldsection, "branch.%s", oldref.buf + 11);
	strbuf_release(&oldref);
	strbuf_addf(&newsection, "branch.%s", newref.buf + 11);
	strbuf_release(&newref);
	if (git_config_rename_section(oldsection.buf, newsection.buf) < 0)
		die("Branch is renamed, but update of config-file failed");
	strbuf_release(&oldsection);
	strbuf_release(&newsection);
}

static int opt_parse_merge_filter(const struct option *opt, const char *arg, int unset)
{
	merge_filter = ((opt->long_name[0] == 'n')
			? SHOW_NOT_MERGED
			: SHOW_MERGED);
	if (unset)
		merge_filter = SHOW_NOT_MERGED; /* b/c for --no-merged */
	if (!arg)
		arg = "HEAD";
	if (get_sha1(arg, merge_filter_ref))
		die("malformed object name %s", arg);
	return 0;
}

int cmd_branch(int argc, const char **argv, const char *prefix)
{
	int delete = 0, rename = 0, force_create = 0;
	int verbose = 0, abbrev = DEFAULT_ABBREV, detached = 0;
	int reflog = 0;
	enum branch_track track;
	int kinds = REF_LOCAL_BRANCH;
	struct commit_list *with_commit = NULL;

	struct option options[] = {
		OPT_GROUP("Generic options"),
		OPT__VERBOSE(&verbose),
		OPT_SET_INT( 0 , "track",  &track, "set up tracking mode (see git-pull(1))",
			BRANCH_TRACK_EXPLICIT),
		OPT_BOOLEAN( 0 , "color",  &branch_use_color, "use colored output"),
		OPT_SET_INT('r', NULL,     &kinds, "act on remote-tracking branches",
			REF_REMOTE_BRANCH),
		{
			OPTION_CALLBACK, 0, "contains", &with_commit, "commit",
			"print only branches that contain the commit",
			PARSE_OPT_LASTARG_DEFAULT,
			parse_opt_with_commit, (intptr_t)"HEAD",
		},
		{
			OPTION_CALLBACK, 0, "with", &with_commit, "commit",
			"print only branches that contain the commit",
			PARSE_OPT_HIDDEN | PARSE_OPT_LASTARG_DEFAULT,
			parse_opt_with_commit, (intptr_t) "HEAD",
		},
		OPT__ABBREV(&abbrev),

		OPT_GROUP("Specific git-branch actions:"),
		OPT_SET_INT('a', NULL, &kinds, "list both remote-tracking and local branches",
			REF_REMOTE_BRANCH | REF_LOCAL_BRANCH),
		OPT_BIT('d', NULL, &delete, "delete fully merged branch", 1),
		OPT_BIT('D', NULL, &delete, "delete branch (even if not merged)", 2),
		OPT_BIT('m', NULL, &rename, "move/rename a branch and its reflog", 1),
		OPT_BIT('M', NULL, &rename, "move/rename a branch, even if target exists", 2),
		OPT_BOOLEAN('l', NULL, &reflog, "create the branch's reflog"),
		OPT_BOOLEAN('f', NULL, &force_create, "force creation (when already exists)"),
		{
			OPTION_CALLBACK, 0, "no-merged", &merge_filter_ref,
			"commit", "print only not merged branches",
			PARSE_OPT_LASTARG_DEFAULT | PARSE_OPT_NONEG,
			opt_parse_merge_filter, (intptr_t) "HEAD",
		},
		{
			OPTION_CALLBACK, 0, "merged", &merge_filter_ref,
			"commit", "print only merged branches",
			PARSE_OPT_LASTARG_DEFAULT | PARSE_OPT_NONEG,
			opt_parse_merge_filter, (intptr_t) "HEAD",
		},
		OPT_END(),
	};

	git_config(git_branch_config, NULL);

	if (branch_use_color == -1)
		branch_use_color = git_use_color_default;

	track = git_branch_track;

	head = resolve_ref("HEAD", head_sha1, 0, NULL);
	if (!head)
		die("Failed to resolve HEAD as a valid ref.");
	head = xstrdup(head);
	if (!strcmp(head, "HEAD")) {
		detached = 1;
	} else {
		if (prefixcmp(head, "refs/heads/"))
			die("HEAD not found below refs/heads!");
		head += 11;
	}
	hashcpy(merge_filter_ref, head_sha1);

	argc = parse_options(argc, argv, options, builtin_branch_usage, 0);
	if (!!delete + !!rename + !!force_create > 1)
		usage_with_options(builtin_branch_usage, options);

	if (delete)
		return delete_branches(argc, argv, delete > 1, kinds);
	else if (argc == 0)
		print_ref_list(kinds, detached, verbose, abbrev, with_commit);
	else if (rename && (argc == 1))
		rename_branch(head, argv[0], rename > 1);
	else if (rename && (argc == 2))
		rename_branch(argv[0], argv[1], rename > 1);
	else if (argc <= 2)
		create_branch(head, argv[0], (argc == 2) ? argv[1] : head,
			      force_create, reflog, track);
	else
		usage_with_options(builtin_branch_usage, options);

	return 0;
}<|MERGE_RESOLUTION|>--- conflicted
+++ resolved
@@ -364,10 +364,10 @@
 	if (verbose)
 		strbuf_addf(&out, "%c %s%-*s%s", c, branch_get_color(color),
 			    maxwidth, name.buf,
-			    branch_get_color(COLOR_BRANCH_RESET));
+			    branch_get_color(BRANCH_COLOR_RESET));
 	else
 		strbuf_addf(&out, "%c %s%s%s", c, branch_get_color(color),
-			    name.buf, branch_get_color(COLOR_BRANCH_RESET));
+			    name.buf, branch_get_color(BRANCH_COLOR_RESET));
 
 	if (item->dest)
 		strbuf_addf(&out, " -> %s", item->dest);
@@ -385,24 +385,11 @@
 		if (item->kind == REF_LOCAL_BRANCH)
 			fill_tracking_info(&stat, item->name);
 
-<<<<<<< HEAD
-		printf("%c %s%-*s%s %s %s%s\n", c, branch_get_color(color),
-		       maxwidth, item->name,
-		       branch_get_color(BRANCH_COLOR_RESET),
-		       find_unique_abbrev(item->commit->object.sha1, abbrev),
-		       stat.buf, sub);
-		strbuf_release(&stat);
-		strbuf_release(&subject);
-	} else {
-		printf("%c %s%s%s\n", c, branch_get_color(color), item->name,
-		       branch_get_color(BRANCH_COLOR_RESET));
-=======
 		strbuf_addf(&out, " %s %s%s",
 			find_unique_abbrev(item->commit->object.sha1, abbrev),
 			stat.buf, sub);
 		strbuf_release(&stat);
 		strbuf_release(&subject);
->>>>>>> 0afc3044
 	}
 	printf("%s\n", out.buf);
 	strbuf_release(&name);
