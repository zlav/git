--- conflicted
+++ resolved
@@ -2043,11 +2043,7 @@
 		/* if there is no common ancestor, use an empty tree */
 		struct tree *tree;
 
-<<<<<<< HEAD
-		tree = lookup_tree(&empty_tree_oid);
-=======
 		tree = lookup_tree(current_hash->empty_tree);
->>>>>>> b59f4692
 		merged_common_ancestors = make_virtual_commit(tree, "ancestor");
 	}
 
